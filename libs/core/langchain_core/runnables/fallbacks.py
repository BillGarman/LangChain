--- conflicted
+++ resolved
@@ -2,11 +2,8 @@
 from typing import (
     TYPE_CHECKING,
     Any,
-<<<<<<< HEAD
-=======
     AsyncIterator,
     Awaitable,
->>>>>>> c37ca458
     Dict,
     Iterator,
     List,
@@ -374,55 +371,6 @@
         run_again = {i: input for i, input in enumerate(inputs)}
         handled_exceptions: Dict[int, BaseException] = {}
         first_to_raise = None
-<<<<<<< HEAD
-        for runnable in self.runnables:
-            outputs = await runnable.abatch(
-                [input for _, input in sorted(run_again.items())],
-                [
-                    # each step a child run of the corresponding root run
-                    patch_config(configs[i], callbacks=run_managers[i].get_child())
-                    for i in sorted(run_again)
-                ],
-                return_exceptions=True,
-                **kwargs,
-            )
-
-            for (i, input), output in zip(sorted(run_again.copy().items()), outputs):
-                if isinstance(output, BaseException) and not isinstance(
-                    output, self.exceptions_to_handle
-                ):
-                    if not return_exceptions:
-                        first_to_raise = first_to_raise or output
-                    else:
-                        handled_exceptions[i] = cast(BaseException, output)
-                    run_again.pop(i)
-                elif isinstance(output, self.exceptions_to_handle):
-                    if self.exception_key:
-                        input[self.exception_key] = output  # type: ignore
-                    handled_exceptions[i] = cast(BaseException, output)
-                else:
-                    to_return[i] = output
-                    await run_managers[i].on_chain_end(output)
-                    run_again.pop(i)
-                    handled_exceptions.pop(i, None)
-
-            if first_to_raise:
-                raise first_to_raise
-            if not run_again:
-                break
-
-        sorted_handled_exceptions = sorted(handled_exceptions.items())
-        await asyncio.gather(
-            *(
-                run_managers[i].on_chain_error(error)
-                for i, error in sorted_handled_exceptions
-            )
-        )
-        if not return_exceptions and sorted_handled_exceptions:
-            raise sorted_handled_exceptions[0][1]
-        to_return.update(handled_exceptions)
-        return [output for _, output in sorted(to_return.items())]  # type: ignore
-=======
         for runnable in self.runnables:
             outputs = await runnable.abatch(
                 [input for _, input in sorted(run_again.items())],
@@ -584,5 +532,4 @@
         except BaseException as e:
             await run_manager.on_chain_error(e)
             raise e
-        await run_manager.on_chain_end(output)
->>>>>>> c37ca458
+        await run_manager.on_chain_end(output)