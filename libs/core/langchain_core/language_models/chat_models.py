--- conflicted
+++ resolved
@@ -122,23 +122,14 @@
 class BaseChatModel(BaseLanguageModel[BaseMessage], ABC):
     """Base class for Chat models."""
 
-<<<<<<< HEAD
-    cache: Union[None, bool, BaseCache] = None
-    """Specify caching behavior for model responses.
-    
-    Caching can help speed up performance by reducing the number of API calls 
-    to the LLM provider for frequently repeated prompts or inputs.
-    
-    If None / False, caching is not configured.
-    if True, built-in caching is enabled. It will use the global LLM cache.
-    If initialized with a subclass of BaseCache, it will use the provided cache.
-    """
+==== BASE ====
+    cache: Optional[bool] = None
+    """Whether to cache the response."""
     verbose: bool = Field(default_factory=_get_verbosity)
     """Whether to print out response text."""
     callbacks: Callbacks = Field(default=None, exclude=True)
     """Callbacks to add to the run trace."""
-=======
->>>>>>> ff31cc16
+==== BASE ====
     callback_manager: Optional[BaseCallbackManager] = Field(default=None, exclude=True)
     """[DEPRECATED] Callback manager to add to the run trace."""
 
@@ -614,7 +605,6 @@
         run_manager: Optional[CallbackManagerForLLMRun] = None,
         **kwargs: Any,
     ) -> ChatResult:
-<<<<<<< HEAD
         new_arg_supported = inspect.signature(self._generate).parameters.get(
             "run_manager"
         )
@@ -656,42 +646,6 @@
                 result = self._generate(messages, stop=stop, **kwargs)
             llm_cache.update(prompt, llm_string, result.generations)
             return result
-=======
-        llm_cache = get_llm_cache()
-        check_cache = self.cache or self.cache is None
-        if check_cache:
-            if llm_cache:
-                llm_string = self._get_llm_string(stop=stop, **kwargs)
-                prompt = dumps(messages)
-                cache_val = llm_cache.lookup(prompt, llm_string)
-                if isinstance(cache_val, list):
-                    return ChatResult(generations=cache_val)
-            elif self.cache is None:
-                pass
-            else:
-                raise ValueError(
-                    "Asked to cache, but no cache found at `langchain.cache`."
-                )
-        if inspect.signature(self._generate).parameters.get("run_manager"):
-            result = self._generate(
-                messages, stop=stop, run_manager=run_manager, **kwargs
-            )
-        else:
-            result = self._generate(messages, stop=stop, **kwargs)
-
-        for generation in result.generations:
-            generation.message.response_metadata = _gen_info_and_msg_metadata(
-                generation
-            )
-        if len(result.generations) == 1 and result.llm_output is not None:
-            result.generations[0].message.response_metadata = {
-                **result.llm_output,
-                **result.generations[0].message.response_metadata,
-            }
-        if check_cache and llm_cache:
-            llm_cache.update(prompt, llm_string, result.generations)
-        return result
->>>>>>> ff31cc16
 
     async def _agenerate_with_cache(
         self,
@@ -700,7 +654,6 @@
         run_manager: Optional[AsyncCallbackManagerForLLMRun] = None,
         **kwargs: Any,
     ) -> ChatResult:
-<<<<<<< HEAD
         new_arg_supported = inspect.signature(self._agenerate).parameters.get(
             "run_manager"
         )
@@ -742,41 +695,6 @@
                 result = await self._agenerate(messages, stop=stop, **kwargs)
             await llm_cache.aupdate(prompt, llm_string, result.generations)
             return result
-=======
-        llm_cache = get_llm_cache()
-        check_cache = self.cache or self.cache is None
-        if check_cache:
-            if llm_cache:
-                llm_string = self._get_llm_string(stop=stop, **kwargs)
-                prompt = dumps(messages)
-                cache_val = await llm_cache.alookup(prompt, llm_string)
-                if isinstance(cache_val, list):
-                    return ChatResult(generations=cache_val)
-            elif self.cache is None:
-                pass
-            else:
-                raise ValueError(
-                    "Asked to cache, but no cache found at `langchain.cache`."
-                )
-        if inspect.signature(self._agenerate).parameters.get("run_manager"):
-            result = await self._agenerate(
-                messages, stop=stop, run_manager=run_manager, **kwargs
-            )
-        else:
-            result = await self._agenerate(messages, stop=stop, **kwargs)
-        for generation in result.generations:
-            generation.message.response_metadata = _gen_info_and_msg_metadata(
-                generation
-            )
-        if len(result.generations) == 1 and result.llm_output is not None:
-            result.generations[0].message.response_metadata = {
-                **result.llm_output,
-                **result.generations[0].message.response_metadata,
-            }
-        if check_cache and llm_cache:
-            await llm_cache.aupdate(prompt, llm_string, result.generations)
-        return result
->>>>>>> ff31cc16
 
     @abstractmethod
     def _generate(
