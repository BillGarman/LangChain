[tool.poetry]
<<<<<<< HEAD
name = "gigachain"
version = "0.0.292"
=======
name = "langchain"
version = "0.0.294"
>>>>>>> c898a4d7
description = "Building applications with LLMs through composability"
authors = []
license = "MIT"
readme = "README.md"
repository = "https://github.com/ai-forever/gigachain"
packages = [
    {include = "langchain"}
]

[tool.poetry.scripts]
langchain-server = "langchain.server:main"

[tool.poetry.dependencies]
python = ">=3.8.1,<4.0"
pydantic = ">=1,<3"
SQLAlchemy = ">=1.4,<3"
requests = "^2"
PyYAML = ">=5.3"
numpy = "^1"
azure-core = {version = "^1.26.4", optional=true}
tqdm = {version = ">=4.48.0", optional = true}
openapi-schema-pydantic = {version = "^1.2", optional = true}
faiss-cpu = {version = "^1", optional = true}
wikipedia = {version = "^1", optional = true}
elasticsearch = {version = "^8", optional = true}
opensearch-py = {version = "^2.0.0", optional = true}
redis = {version = "^4", optional = true}
manifest-ml = {version = "^0.0.1", optional = true}
nltk = {version = "^3", optional = true}
transformers = {version = "^4", optional = true}
beautifulsoup4 = {version = "^4", optional = true}
torch = {version = ">=1,<3", optional = true}
jinja2 = {version = "^3", optional = true}
tiktoken = {version = "^0.3.2", optional = true, python="^3.9"}
pinecone-client = {version = "^2", optional = true}
pinecone-text = {version = "^0.4.2", optional = true}
pymongo = {version = "^4.3.3", optional = true}
clickhouse-connect = {version="^0.5.14", optional=true}
weaviate-client = {version = "^3", optional = true}
marqo = {version = "^1.2.4", optional=true}
google-api-python-client = {version = "2.70.0", optional = true}
google-auth = {version = "^2.18.1", optional = true}
wolframalpha = {version = "5.0.0", optional = true}
qdrant-client = {version = "^1.3.1", optional = true, python = ">=3.8.1,<3.12"}
dataclasses-json = "^0.5.7"
tensorflow-text = {version = "^2.11.0", optional = true, python = "^3.10, <3.12"}
tenacity = "^8.1.0"
cohere = {version = "^4", optional = true}
openai = {version = "^0", optional = true}
nlpcloud = {version = "^1", optional = true}
nomic = {version = "^1.0.43", optional = true}
huggingface_hub = {version = "^0", optional = true}
google-search-results = {version = "^2", optional = true}
sentence-transformers = {version = "^2", optional = true}
aiohttp = "^3.8.3"
arxiv = {version = "^1.4", optional = true}
pypdf = {version = "^3.4.0", optional = true}
networkx = {version="^2.6.3", optional = true}
aleph-alpha-client = {version="^2.15.0", optional = true}
deeplake = {version = "^3.6.8", optional = true}
libdeeplake = {version = "^0.0.60", optional = true}
pgvector = {version = "^0.1.6", optional = true}
psycopg2-binary = {version = "^2.9.5", optional = true}
pyowm = {version = "^3.3.0", optional = true}
async-timeout = {version = "^4.0.0", python = "<3.11"}
azure-identity = {version = "^1.12.0", optional=true}
gptcache = {version = ">=0.1.7", optional = true}
atlassian-python-api = {version = "^3.36.0", optional=true}
pytesseract = {version = "^0.3.10", optional=true}
html2text = {version="^2020.1.16", optional=true}
numexpr = "^2.8.4"
duckduckgo-search = {version="^3.8.3", optional=true}
azure-cosmos = {version="^4.4.0b1", optional=true}
lark = {version="^1.1.5", optional=true}
lancedb = {version = "^0.1", optional = true}
pexpect = {version = "^4.8.0", optional = true}
pyvespa = {version = "^0.33.0", optional = true}
O365 = {version = "^2.0.26", optional = true}
jq = {version = "^1.4.1", optional = true}
pdfminer-six = {version = "^20221105", optional = true}
docarray = {version="^0.32.0", extras=["hnswlib"], optional=true}
lxml = {version = "^4.9.2", optional = true}
pymupdf = {version = "^1.22.3", optional = true}
pypdfium2 = {version = "^4.10.0", optional = true}
gql = {version = "^3.4.1", optional = true}
pandas = {version = "^2.0.1", optional = true}
telethon = {version = "^1.28.5", optional = true}
neo4j = {version = "^5.8.1", optional = true}
langkit = {version = ">=0.0.6, <0.1.0", optional = true}
chardet = {version="^5.1.0", optional=true}
requests-toolbelt = {version = "^1.0.0", optional = true}
openlm = {version = "^0.0.5", optional = true}
scikit-learn = {version = "^1.2.2", optional = true}
azure-ai-formrecognizer = {version = "^3.2.1", optional = true}
azure-ai-vision = {version = "^0.11.1b1", optional = true}
azure-cognitiveservices-speech = {version = "^1.28.0", optional = true}
py-trello = {version = "^0.19.0", optional = true}
momento = {version = "^1.5.0", optional = true}
bibtexparser = {version = "^1.4.0", optional = true}
singlestoredb = {version = "^0.7.1", optional = true}
pyspark = {version = "^3.4.0", optional = true}
clarifai = {version = ">=9.1.0", optional = true}
tigrisdb = {version = "^1.0.0b6", optional = true}
nebula3-python = {version = "^3.4.0", optional = true}
mwparserfromhell = {version = "^0.6.4", optional = true}
mwxml = {version = "^0.3.3", optional = true}
awadb = {version = "^0.3.9", optional = true}
azure-search-documents = {version = "11.4.0b8", optional = true}
esprima = {version = "^4.0.1", optional = true}
streamlit = {version = "^1.18.0", optional = true, python = ">=3.8.1,<3.9.7 || >3.9.7,<4.0"}
psychicapi = {version = "^0.8.0", optional = true}
cassio = {version = "^0.1.0", optional = true}
rdflib = {version = "^6.3.2", optional = true}
sympy = {version = "^1.12", optional = true}
rapidfuzz = {version = "^3.1.1", optional = true}
langsmith = "~0.0.38"
rank-bm25 = {version = "^0.2.2", optional = true}
amadeus = {version = ">=8.1.0", optional = true}
geopandas = {version = "^0.13.1", optional = true}
python-arango = {version = "^7.5.9", optional = true}
gitpython = {version = "^3.1.32", optional = true}
librosa = {version="^0.10.0.post2", optional = true }
feedparser = {version = "^6.0.10", optional = true}
newspaper3k = {version = "^0.2.8", optional = true}
amazon-textract-caller = {version = "<2", optional = true}
xata = {version = "^1.0.0a7", optional = true}
xmltodict = {version = "^0.13.0", optional = true}
markdownify = {version = "^0.11.6", optional = true}
assemblyai = {version = "^0.17.0", optional = true}
dashvector = {version = "^1.0.1", optional = true}
sqlite-vss = {version = "^0.1.2", optional = true}


[tool.poetry.group.test.dependencies]
# The only dependencies that should be added are
# dependencies used for running tests (e.g., pytest, freezegun, response).
# Any dependencies that do not meet that criteria will be removed.
pytest = "^7.3.0"
pytest-cov = "^4.0.0"
pytest-dotenv = "^0.5.2"
duckdb-engine = "^0.7.0"
pytest-watcher = "^0.2.6"
freezegun = "^1.2.2"
responses = "^0.22.0"
pytest-asyncio = "^0.20.3"
lark = "^1.1.5"
pandas = "^2.0.0"
pytest-mock  = "^3.10.0"
pytest-socket = "^0.6.0"
syrupy = "^4.0.2"

[tool.poetry.group.codespell.dependencies]
codespell = "^2.2.0"

[tool.poetry.group.test_integration]
optional = true

[tool.poetry.group.test_integration.dependencies]
# Do not add dependencies in the test_integration group
# Instead:
# 1. Add an optional dependency to the main group
#       poetry add --optional [package name]
# 2. Add the package name to the extended_testing extra (find it below)
# 3. Relock the poetry file
#       poetry lock --no-update
# 4. Favor unit tests not integration tests.
#    Use the @pytest.mark.requires(pkg_name) decorator in unit_tests.
#    Your tests should not rely on network access, as it prevents other
#    developers from being able to easily run them.
#    Instead write unit tests that use the `responses` library or mock.patch with
#    fixtures. Keep the fixtures minimal.
# See CONTRIBUTING.md for more instructions on working with optional dependencies.
# https://github.com/hwchase17/langchain/blob/master/.github/CONTRIBUTING.md#working-with-optional-dependencies
pytest-vcr = "^1.0.2"
wrapt = "^1.15.0"
openai = "^0.27.4"
python-dotenv = "^1.0.0"
cassio = "^0.1.0"
tiktoken = "^0.3.2"

[tool.poetry.group.lint.dependencies]
ruff = "^0.0.249"
types-toml = "^0.10.8.1"
types-redis = "^4.3.21.6"
types-pytz = "^2023.3.0.0"
black = "^23.1.0"
types-chardet = "^5.0.4.6"
mypy-protobuf = "^3.0.0"

[tool.poetry.group.typing.dependencies]
mypy = "^0.991"
types-pyyaml = "^6.0.12.2"
types-requests = "^2.28.11.5"

[tool.poetry.group.dev]
optional = true

[tool.poetry.group.dev.dependencies]
jupyter = "^1.0.0"
playwright = "^1.28.0"
setuptools = "^67.6.1"

[tool.poetry.extras]
llms = ["clarifai", "cohere", "openai", "openlm", "nlpcloud", "huggingface_hub", "manifest-ml", "torch", "transformers"]
qdrant = ["qdrant-client"]
openai = ["openai", "tiktoken"]
text_helpers = ["chardet"]
clarifai = ["clarifai"]
cohere = ["cohere"]
docarray = ["docarray"]
embeddings = ["sentence-transformers"]
javascript = ["esprima"]
azure = [
    "azure-identity",
    "azure-cosmos",
    "openai",
    "azure-core",
    "azure-ai-formrecognizer",
    "azure-ai-vision",
    "azure-cognitiveservices-speech",
    "azure-search-documents",
]
all = [
    "clarifai",
    "cohere",
    "openai",
    "nlpcloud",
    "huggingface_hub",
    "manifest-ml",
    "elasticsearch",
    "opensearch-py",
    "google-search-results",
    "faiss-cpu",
    "sentence-transformers",
    "transformers",
    "nltk",
    "wikipedia",
    "beautifulsoup4",
    "tiktoken",
    "torch",
    "jinja2",
    "pinecone-client",
    "pinecone-text",
    "marqo",
    "pymongo",
    "weaviate-client",
    "redis",
    "google-api-python-client",
    "google-auth",
    "wolframalpha",
    "qdrant-client",
    "tensorflow-text",
    "pypdf",
    "networkx",
    "nomic",
    "aleph-alpha-client",
    "deeplake",
    "libdeeplake",
    "pgvector",
    "psycopg2-binary",
    "pyowm",
    "pytesseract",
    "html2text",
    "atlassian-python-api",
    "gptcache",
    "duckduckgo-search",
    "arxiv",
    "azure-identity",
    "clickhouse-connect",
    "azure-cosmos",
    "lancedb",
    "langkit",
    "lark",
    "pexpect",
    "pyvespa",
    "O365",
    "jq",
    "docarray",
    "pdfminer-six",
    "lxml",
    "requests-toolbelt",
    "neo4j",
    "openlm",
    "azure-ai-formrecognizer",
    "azure-ai-vision",
    "azure-cognitiveservices-speech",
    "momento",
    "singlestoredb",
    "tigrisdb",
    "nebula3-python",
    "awadb",
    "esprima",
    "rdflib",
    "amadeus",
    "librosa",
    "python-arango",
]

# An extra used to be able to add extended testing.
# Please use new-line on formatting to make it easier to add new packages without
# merge-conflicts
extended_testing = [
 "amazon-textract-caller",
 "assemblyai",
 "beautifulsoup4",
 "bibtexparser",
 "cassio",
 "chardet",
 "esprima",
 "jq",
 "pdfminer-six",
 "pgvector",
 "pypdf",
 "pymupdf",
 "pypdfium2",
 "tqdm",
 "lxml",
 "atlassian-python-api",
 "mwparserfromhell",
 "mwxml",
 "pandas",
 "telethon",
 "psychicapi",
 "gql",
 "requests-toolbelt",
 "html2text",
 "py-trello",
 "scikit-learn",
 "streamlit",
 "pyspark",
 "openai",
 "sympy",
 "rapidfuzz",
 "openai",
 "rank-bm25",
 "geopandas",
 "jinja2",
 "gitpython",
 "newspaper3k",
 "feedparser",
 "xata",
 "xmltodict",
 "faiss-cpu",
 "openapi-schema-pydantic",
 "markdownify",
 "dashvector",
 "sqlite-vss",
]

[tool.ruff]
select = [
  "E",  # pycodestyle
  "F",  # pyflakes
  "I",  # isort
]
exclude = [
  "tests/integration_tests/examples/non-utf8-encoding.py",
]

[tool.mypy]
ignore_missing_imports = "True"
disallow_untyped_defs = "True"
exclude = ["notebooks", "examples", "example_data"]

[tool.coverage.run]
omit = [
    "tests/*",
]

[build-system]
requires = ["poetry-core>=1.0.0"]
build-backend = "poetry.core.masonry.api"

[tool.pytest.ini_options]
# --strict-markers will raise errors on unknown marks.
# https://docs.pytest.org/en/7.1.x/how-to/mark.html#raising-errors-on-unknown-marks
#
# https://docs.pytest.org/en/7.1.x/reference/reference.html
# --strict-config       any warnings encountered while parsing the `pytest`
#                       section of the configuration file raise errors.
#
# https://github.com/tophat/syrupy
# --snapshot-warn-unused    Prints a warning on unused snapshots rather than fail the test suite.
addopts = "--strict-markers --strict-config --durations=5 --snapshot-warn-unused"
# Registering custom markers.
# https://docs.pytest.org/en/7.1.x/example/markers.html#registering-markers
markers = [
  "requires: mark tests as requiring a specific library",
  "scheduled: mark tests to run in scheduled testing",
]

[tool.codespell]
skip = '.git,*.pdf,*.svg,*.pdf,*.yaml,*.ipynb,poetry.lock,*.min.js,*.css,package-lock.json,example_data,_dist,examples'
# Ignore latin etc
ignore-regex = '.*(Stati Uniti|Tense=Pres).*'
# whats is a typo but used frequently in queries so kept as is
# aapply - async apply
# unsecure - typo but part of API, decided to not bother for now
ignore-words-list = 'momento,collison,ned,foor,reworkd,parth,whats,aapply,mysogyny,unsecure,damon,crate'<|MERGE_RESOLUTION|>--- conflicted
+++ resolved
@@ -1,11 +1,6 @@
 [tool.poetry]
-<<<<<<< HEAD
 name = "gigachain"
-version = "0.0.292"
-=======
-name = "langchain"
 version = "0.0.294"
->>>>>>> c898a4d7
 description = "Building applications with LLMs through composability"
 authors = []
 license = "MIT"
