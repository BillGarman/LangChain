--- conflicted
+++ resolved
@@ -111,11 +111,7 @@
 dgml-utils = {version = "^0.3.0", optional = true}
 datasets = {version = "^2.15.0", optional = true}
 langchain-openai = {version = ">=0.0.2,<0.1", optional = true}
-<<<<<<< HEAD
-vdms = {version = "0.0.18", optional = true}
-=======
 rdflib = {version = "7.0.0", optional = true}
->>>>>>> e5c76f9d
 
 [tool.poetry.group.test]
 optional = true
@@ -301,11 +297,7 @@
  "dgml-utils",
  "cohere",
  "langchain-openai",
-<<<<<<< HEAD
- "vdms"
-=======
  "rdflib",
->>>>>>> e5c76f9d
 ]
 
 [tool.ruff]
