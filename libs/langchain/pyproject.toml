--- conflicted
+++ resolved
@@ -86,10 +86,6 @@
 pandas = {version = "^2.0.1", optional = true}
 telethon = {version = "^1.28.5", optional = true}
 neo4j = {version = "^5.8.1", optional = true}
-<<<<<<< HEAD
-zep-python = {version = "^1.0.2", optional = true}
-=======
->>>>>>> 74a64cfb
 langkit = {version = ">=0.0.6, <0.1.0", optional = true}
 chardet = {version="^5.1.0", optional=true}
 requests-toolbelt = {version = "^1.0.0", optional = true}
