--- conflicted
+++ resolved
@@ -1,10 +1,6 @@
 [tool.poetry]
 name = "gigachain"
-<<<<<<< HEAD
-version = "0.0.351.1"
-=======
 version = "0.0.352"
->>>>>>> ad272aa4
 description = "Building applications with LLMs through composability"
 authors = []
 license = "MIT"
