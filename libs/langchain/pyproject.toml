[tool.poetry]
name = "langchain"
version = "0.0.313"
description = "Building applications with LLMs through composability"
authors = []
license = "MIT"
readme = "README.md"
repository = "https://github.com/langchain-ai/langchain"

[tool.poetry.scripts]
langchain-server = "langchain.server:main"
langchain = "langchain.cli.cli:app"

[tool.poetry.dependencies]
python = ">=3.8.1,<4.0"
pydantic = ">=1,<3"
SQLAlchemy = ">=1.4,<3"
requests = "^2"
PyYAML = ">=5.3"
numpy = "^1"
azure-core = {version = "^1.26.4", optional=true}
tqdm = {version = ">=4.48.0", optional = true}
openapi-schema-pydantic = {version = "^1.2", optional = true}
faiss-cpu = {version = "^1", optional = true}
wikipedia = {version = "^1", optional = true}
elasticsearch = {version = "^8", optional = true}
opensearch-py = {version = "^2.0.0", optional = true}
redis = {version = "^4", optional = true}
manifest-ml = {version = "^0.0.1", optional = true}
nltk = {version = "^3", optional = true}
transformers = {version = "^4", optional = true}
beautifulsoup4 = {version = "^4", optional = true}
torch = {version = ">=1,<3", optional = true}
jinja2 = {version = "^3", optional = true}
tiktoken = {version = ">=0.3.2,<0.6.0", optional = true, python=">=3.9"}
pinecone-client = {version = "^2", optional = true}
pinecone-text = {version = "^0.4.2", optional = true}
pymongo = {version = "^4.3.3", optional = true}
clickhouse-connect = {version="^0.5.14", optional=true}
weaviate-client = {version = "^3", optional = true}
marqo = {version = "^1.2.4", optional=true}
google-api-python-client = {version = "2.70.0", optional = true}
google-auth = {version = "^2.18.1", optional = true}
wolframalpha = {version = "5.0.0", optional = true}
qdrant-client = {version = "^1.3.1", optional = true, python = ">=3.8.1,<3.12"}
dataclasses-json = ">= 0.5.7, < 0.7"
tensorflow-text = {version = "^2.11.0", optional = true, python = "^3.10, <3.12"}
tenacity = "^8.1.0"
cohere = {version = "^4", optional = true}
openai = {version = "^0", optional = true}
nlpcloud = {version = "^1", optional = true}
nomic = {version = "^1.0.43", optional = true}
huggingface_hub = {version = "^0", optional = true}
google-search-results = {version = "^2", optional = true}
sentence-transformers = {version = "^2", optional = true}
aiohttp = "^3.8.3"
arxiv = {version = "^1.4", optional = true}
pypdf = {version = "^3.4.0", optional = true}
networkx = {version=">=2.6.3, <4", optional = true}
aleph-alpha-client = {version="^2.15.0", optional = true}
deeplake = {version = "^3.6.8", optional = true}
libdeeplake = {version = "^0.0.60", optional = true}
pgvector = {version = "^0.1.6", optional = true}
psycopg2-binary = {version = "^2.9.5", optional = true}
pyowm = {version = "^3.3.0", optional = true}
async-timeout = {version = "^4.0.0", python = "<3.11"}
azure-identity = {version = "^1.12.0", optional=true}
gptcache = {version = ">=0.1.7", optional = true}
atlassian-python-api = {version = "^3.36.0", optional=true}
pytesseract = {version = "^0.3.10", optional=true}
html2text = {version="^2020.1.16", optional=true}
numexpr = {version="^2.8.6", optional=true}
duckduckgo-search = {version="^3.8.3", optional=true}
azure-cosmos = {version="^4.4.0b1", optional=true}
lark = {version="^1.1.5", optional=true}
lancedb = {version = "^0.1", optional = true}
pexpect = {version = "^4.8.0", optional = true}
pyvespa = {version = "^0.33.0", optional = true}
O365 = {version = "^2.0.26", optional = true}
jq = {version = "^1.4.1", optional = true}
pdfminer-six = {version = "^20221105", optional = true}
docarray = {version="^0.32.0", extras=["hnswlib"], optional=true}
lxml = {version = "^4.9.2", optional = true}
pymupdf = {version = "^1.22.3", optional = true}
rapidocr-onnxruntime = {version = "^1.3.2", optional = true, python = ">=3.8.1,<3.12"}
pypdfium2 = {version = "^4.10.0", optional = true}
gql = {version = "^3.4.1", optional = true}
pandas = {version = "^2.0.1", optional = true}
telethon = {version = "^1.28.5", optional = true}
neo4j = {version = "^5.8.1", optional = true}
langkit = {version = ">=0.0.6, <0.1.0", optional = true}
chardet = {version="^5.1.0", optional=true}
requests-toolbelt = {version = "^1.0.0", optional = true}
openlm = {version = "^0.0.5", optional = true}
scikit-learn = {version = "^1.2.2", optional = true}
azure-ai-formrecognizer = {version = "^3.2.1", optional = true}
azure-ai-vision = {version = "^0.11.1b1", optional = true}
azure-cognitiveservices-speech = {version = "^1.28.0", optional = true}
py-trello = {version = "^0.19.0", optional = true}
momento = {version = "^1.10.1", optional = true}
bibtexparser = {version = "^1.4.0", optional = true}
singlestoredb = {version = "^0.7.1", optional = true}
pyspark = {version = "^3.4.0", optional = true}
clarifai = {version = ">=9.1.0", optional = true}
tigrisdb = {version = "^1.0.0b6", optional = true}
nebula3-python = {version = "^3.4.0", optional = true}
mwparserfromhell = {version = "^0.6.4", optional = true}
mwxml = {version = "^0.3.3", optional = true}
awadb = {version = "^0.3.9", optional = true}
azure-search-documents = {version = "11.4.0b8", optional = true}
esprima = {version = "^4.0.1", optional = true}
streamlit = {version = "^1.18.0", optional = true, python = ">=3.8.1,<3.9.7 || >3.9.7,<4.0"}
psychicapi = {version = "^0.8.0", optional = true}
cassio = {version = "^0.1.0", optional = true}
rdflib = {version = "^6.3.2", optional = true}
sympy = {version = "^1.12", optional = true}
rapidfuzz = {version = "^3.1.1", optional = true}
langsmith = "~0.0.43"
rank-bm25 = {version = "^0.2.2", optional = true}
amadeus = {version = ">=8.1.0", optional = true}
geopandas = {version = "^0.13.1", optional = true}
python-arango = {version = "^7.5.9", optional = true}
gitpython = {version = "^3.1.32", optional = true}
librosa = {version="^0.10.0.post2", optional = true }
feedparser = {version = "^6.0.10", optional = true}
newspaper3k = {version = "^0.2.8", optional = true}
amazon-textract-caller = {version = "<2", optional = true}
xata = {version = "^1.0.0a7", optional = true}
xmltodict = {version = "^0.13.0", optional = true}
markdownify = {version = "^0.11.6", optional = true}
assemblyai = {version = "^0.17.0", optional = true}
dashvector = {version = "^1.0.1", optional = true}
sqlite-vss = {version = "^0.1.2", optional = true}
motor = {version = "^3.3.1", optional = true}
anyio = "<4.0"
jsonpatch = "^1.33"
timescale-vector = {version = "^0.0.1", optional = true}
typer = {version= "^0.9.0", optional = true}
anthropic = {version = "^0.3.11", optional = true}
aiosqlite = {version = "^0.19.0", optional = true}
<<<<<<< HEAD
erniebot = {version = "^0.3.1", optional = true}
=======
rspace_client = {version = "^2.5.0", optional = true}
upstash-redis = {version = "^0.15.0", optional = true}
>>>>>>> 9e1e0f54


[tool.poetry.group.test.dependencies]
# The only dependencies that should be added are
# dependencies used for running tests (e.g., pytest, freezegun, response).
# Any dependencies that do not meet that criteria will be removed.
pytest = "^7.3.0"
pytest-cov = "^4.0.0"
pytest-dotenv = "^0.5.2"
duckdb-engine = "^0.9.2"
pytest-watcher = "^0.2.6"
freezegun = "^1.2.2"
responses = "^0.22.0"
pytest-asyncio = "^0.20.3"
lark = "^1.1.5"
pandas = "^2.0.0"
pytest-mock  = "^3.10.0"
pytest-socket = "^0.6.0"
syrupy = "^4.0.2"

[tool.poetry.group.codespell.dependencies]
codespell = "^2.2.0"

[tool.poetry.group.test_integration]
optional = true

[tool.poetry.group.test_integration.dependencies]
# Do not add dependencies in the test_integration group
# Instead:
# 1. Add an optional dependency to the main group
#       poetry add --optional [package name]
# 2. Add the package name to the extended_testing extra (find it below)
# 3. Relock the poetry file
#       poetry lock --no-update
# 4. Favor unit tests not integration tests.
#    Use the @pytest.mark.requires(pkg_name) decorator in unit_tests.
#    Your tests should not rely on network access, as it prevents other
#    developers from being able to easily run them.
#    Instead write unit tests that use the `responses` library or mock.patch with
#    fixtures. Keep the fixtures minimal.
# See CONTRIBUTING.md for more instructions on working with optional dependencies.
# https://github.com/langchain-ai/langchain/blob/master/.github/CONTRIBUTING.md#working-with-optional-dependencies
pytest-vcr = "^1.0.2"
wrapt = "^1.15.0"
openai = "^0.27.4"
python-dotenv = "^1.0.0"
cassio = "^0.1.0"
tiktoken = "^0.3.2"
anthropic = "^0.3.11"

[tool.poetry.group.lint.dependencies]
ruff = "^0.0.249"
types-toml = "^0.10.8.1"
types-redis = "^4.3.21.6"
types-pytz = "^2023.3.0.0"
black = "^23.1.0"
types-chardet = "^5.0.4.6"
mypy-protobuf = "^3.0.0"

[tool.poetry.group.typing.dependencies]
mypy = "^0.991"
types-pyyaml = "^6.0.12.2"
types-requests = "^2.28.11.5"

[tool.poetry.group.dev]
optional = true

[tool.poetry.group.dev.dependencies]
jupyter = "^1.0.0"
playwright = "^1.28.0"
setuptools = "^67.6.1"

[tool.poetry.extras]
llms = ["clarifai", "cohere", "openai", "openlm", "nlpcloud", "huggingface_hub", "manifest-ml", "torch", "transformers", "erniebot"]
qdrant = ["qdrant-client"]
openai = ["openai", "tiktoken"]
text_helpers = ["chardet"]
clarifai = ["clarifai"]
cohere = ["cohere"]
docarray = ["docarray"]
embeddings = ["sentence-transformers"]
javascript = ["esprima"]
azure = [
    "azure-identity",
    "azure-cosmos",
    "openai",
    "azure-core",
    "azure-ai-formrecognizer",
    "azure-ai-vision",
    "azure-cognitiveservices-speech",
    "azure-search-documents",
]
erniebot = ["erniebot"]
all = [
    "clarifai",
    "cohere",
    "openai",
    "nlpcloud",
    "huggingface_hub",
    "manifest-ml",
    "elasticsearch",
    "opensearch-py",
    "google-search-results",
    "faiss-cpu",
    "sentence-transformers",
    "transformers",
    "nltk",
    "wikipedia",
    "beautifulsoup4",
    "tiktoken",
    "torch",
    "jinja2",
    "pinecone-client",
    "pinecone-text",
    "marqo",
    "pymongo",
    "weaviate-client",
    "redis",
    "google-api-python-client",
    "google-auth",
    "wolframalpha",
    "qdrant-client",
    "tensorflow-text",
    "pypdf",
    "networkx",
    "nomic",
    "aleph-alpha-client",
    "deeplake",
    "libdeeplake",
    "pgvector",
    "psycopg2-binary",
    "pyowm",
    "pytesseract",
    "html2text",
    "atlassian-python-api",
    "gptcache",
    "duckduckgo-search",
    "arxiv",
    "azure-identity",
    "clickhouse-connect",
    "azure-cosmos",
    "lancedb",
    "langkit",
    "lark",
    "pexpect",
    "pyvespa",
    "O365",
    "jq",
    "docarray",
    "pdfminer-six",
    "lxml",
    "requests-toolbelt",
    "neo4j",
    "openlm",
    "azure-ai-formrecognizer",
    "azure-ai-vision",
    "azure-cognitiveservices-speech",
    "momento",
    "singlestoredb",
    "tigrisdb",
    "nebula3-python",
    "awadb",
    "esprima",
    "rdflib",
    "amadeus",
    "librosa",
    "python-arango",
    "erniebot",
]

# An extra used to be able to add extended testing.
# Please use new-line on formatting to make it easier to add new packages without
# merge-conflicts
extended_testing = [
 "amazon-textract-caller",
 "aiosqlite",
 "assemblyai",
 "beautifulsoup4",
 "bibtexparser",
 "cassio",
 "chardet",
 "esprima",
 "jq",
 "pdfminer-six",
 "pgvector",
 "pypdf",
 "pymupdf",
 "pypdfium2",
 "tqdm",
 "lxml",
 "atlassian-python-api",
 "mwparserfromhell",
 "mwxml",
 "pandas",
 "telethon",
 "psychicapi",
 "gql",
 "requests-toolbelt",
 "html2text",
 "numexpr",
 "py-trello",
 "scikit-learn",
 "streamlit",
 "pyspark",
 "openai",
 "sympy",
 "rapidfuzz",
 "openai",
 "rank-bm25",
 "geopandas",
 "jinja2",
 "gitpython",
 "newspaper3k",
 "feedparser",
 "xata",
 "xmltodict",
 "faiss-cpu",
 "openapi-schema-pydantic",
 "markdownify",
 "arxiv",
 "dashvector",
 "sqlite-vss",
 "rapidocr-onnxruntime",
 "motor",
 "timescale-vector",
 "anthropic",
 "upstash-redis",
 "rspace_client",
]

[tool.ruff]
select = [
  "E",  # pycodestyle
  "F",  # pyflakes
  "I",  # isort
]
exclude = [
  "tests/integration_tests/examples/non-utf8-encoding.py",
]

[tool.mypy]
ignore_missing_imports = "True"
disallow_untyped_defs = "True"
exclude = ["notebooks", "examples", "example_data"]

[tool.coverage.run]
omit = [
    "tests/*",
]

[build-system]
requires = ["poetry-core>=1.0.0"]
build-backend = "poetry.core.masonry.api"

[tool.pytest.ini_options]
# --strict-markers will raise errors on unknown marks.
# https://docs.pytest.org/en/7.1.x/how-to/mark.html#raising-errors-on-unknown-marks
#
# https://docs.pytest.org/en/7.1.x/reference/reference.html
# --strict-config       any warnings encountered while parsing the `pytest`
#                       section of the configuration file raise errors.
#
# https://github.com/tophat/syrupy
# --snapshot-warn-unused    Prints a warning on unused snapshots rather than fail the test suite.
addopts = "--strict-markers --strict-config --durations=5 --snapshot-warn-unused -vv"
# Registering custom markers.
# https://docs.pytest.org/en/7.1.x/example/markers.html#registering-markers
markers = [
  "requires: mark tests as requiring a specific library",
  "scheduled: mark tests to run in scheduled testing",
]

[tool.codespell]
skip = '.git,*.pdf,*.svg,*.pdf,*.yaml,*.ipynb,poetry.lock,*.min.js,*.css,package-lock.json,example_data,_dist,examples'
# Ignore latin etc
ignore-regex = '.*(Stati Uniti|Tense=Pres).*'
# whats is a typo but used frequently in queries so kept as is
# aapply - async apply
# unsecure - typo but part of API, decided to not bother for now
ignore-words-list = 'momento,collison,ned,foor,reworkd,parth,whats,aapply,mysogyny,unsecure,damon,crate,aadd,symbl,precesses,accademia,nin'<|MERGE_RESOLUTION|>--- conflicted
+++ resolved
@@ -138,12 +138,9 @@
 typer = {version= "^0.9.0", optional = true}
 anthropic = {version = "^0.3.11", optional = true}
 aiosqlite = {version = "^0.19.0", optional = true}
-<<<<<<< HEAD
-erniebot = {version = "^0.3.1", optional = true}
-=======
 rspace_client = {version = "^2.5.0", optional = true}
 upstash-redis = {version = "^0.15.0", optional = true}
->>>>>>> 9e1e0f54
+erniebot = {version = "^0.3.1", optional = true}
 
 
 [tool.poetry.group.test.dependencies]
