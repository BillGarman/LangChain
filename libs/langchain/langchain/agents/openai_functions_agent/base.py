"""Module implements an agent that uses OpenAI's APIs function enabled API."""
import json
<<<<<<< HEAD
from dataclasses import dataclass
=======
from json import JSONDecodeError
>>>>>>> 740eafe4
from typing import Any, List, Optional, Sequence, Tuple, Union

from langchain.agents import BaseSingleActionAgent
from langchain.agents.output_parsers.openai_functions import (
    OpenAIFunctionsAgentOutputParser,
)
from langchain.callbacks.base import BaseCallbackManager
from langchain.callbacks.manager import Callbacks
from langchain.chat_models.openai import ChatOpenAI
from langchain.prompts.chat import (
    BaseMessagePromptTemplate,
    ChatPromptTemplate,
    HumanMessagePromptTemplate,
    MessagesPlaceholder,
)
from langchain.pydantic_v1 import root_validator
from langchain.schema import (
    AgentAction,
    AgentFinish,
    BasePromptTemplate,
)
from langchain.schema.agent import AgentActionMessageLog
from langchain.schema.language_model import BaseLanguageModel
from langchain.schema.messages import (
    AIMessage,
    BaseMessage,
    FunctionMessage,
    SystemMessage,
)
from langchain.tools import BaseTool
from langchain.tools.convert_to_openai import format_tool_to_openai_function

# For backwards compatibility
_FunctionsAgentAction = AgentActionMessageLog


def _convert_agent_action_to_messages(
    agent_action: AgentAction, observation: str
) -> List[BaseMessage]:
    """Convert an agent action to a message.

    This code is used to reconstruct the original AI message from the agent action.

    Args:
        agent_action: Agent action to convert.

    Returns:
        AIMessage that corresponds to the original tool invocation.
    """
    if isinstance(agent_action, _FunctionsAgentAction):
        return list(agent_action.message_log) + [
            _create_function_message(agent_action, observation)
        ]
    else:
        return [AIMessage(content=agent_action.log)]


def _create_function_message(
    agent_action: AgentAction, observation: str
) -> FunctionMessage:
    """Convert agent action and observation into a function message.
    Args:
        agent_action: the tool invocation request from the agent
        observation: the result of the tool invocation
    Returns:
        FunctionMessage that corresponds to the original tool invocation
    """
    if not isinstance(observation, str):
        try:
            content = json.dumps(observation, ensure_ascii=False)
        except Exception:
            content = str(observation)
    else:
        content = observation
    return FunctionMessage(
        name=agent_action.tool,
        content=content,
    )


def _format_intermediate_steps(
    intermediate_steps: List[Tuple[AgentAction, str]],
) -> List[BaseMessage]:
    """Format intermediate steps.
    Args:
        intermediate_steps: Steps the LLM has taken to date, along with observations
    Returns:
        list of messages to send to the LLM for the next prediction
    """
    messages = []

    for intermediate_step in intermediate_steps:
        agent_action, observation = intermediate_step
        messages.extend(_convert_agent_action_to_messages(agent_action, observation))

    return messages


class OpenAIFunctionsAgent(BaseSingleActionAgent):
    """An Agent driven by OpenAIs function powered API.

    Args:
        llm: This should be an instance of ChatOpenAI, specifically a model
            that supports using `functions`.
        tools: The tools this agent has access to.
        prompt: The prompt for this agent, should support agent_scratchpad as one
            of the variables. For an easy way to construct this prompt, use
            `OpenAIFunctionsAgent.create_prompt(...)`
    """

    llm: BaseLanguageModel
    tools: Sequence[BaseTool]
    prompt: BasePromptTemplate

    def get_allowed_tools(self) -> List[str]:
        """Get allowed tools."""
        return list([t.name for t in self.tools])

    @root_validator
    def validate_llm(cls, values: dict) -> dict:
        if not isinstance(values["llm"], ChatOpenAI):
            raise ValueError("Only supported with ChatOpenAI models.")
        return values

    @root_validator
    def validate_prompt(cls, values: dict) -> dict:
        prompt: BasePromptTemplate = values["prompt"]
        if "agent_scratchpad" not in prompt.input_variables:
            raise ValueError(
                "`agent_scratchpad` should be one of the variables in the prompt, "
                f"got {prompt.input_variables}"
            )
        return values

    @property
    def input_keys(self) -> List[str]:
        """Get input keys. Input refers to user input here."""
        return ["input"]

    @property
    def functions(self) -> List[dict]:
        return [dict(format_tool_to_openai_function(t)) for t in self.tools]

    def plan(
        self,
        intermediate_steps: List[Tuple[AgentAction, str]],
        callbacks: Callbacks = None,
        with_functions: bool = True,
        **kwargs: Any,
    ) -> Union[AgentAction, AgentFinish]:
        """Given input, decided what to do.

        Args:
            intermediate_steps: Steps the LLM has taken to date, along with observations
            **kwargs: User inputs.

        Returns:
            Action specifying what tool to use.
        """
        agent_scratchpad = _format_intermediate_steps(intermediate_steps)
        selected_inputs = {
            k: kwargs[k] for k in self.prompt.input_variables if k != "agent_scratchpad"
        }
        full_inputs = dict(**selected_inputs, agent_scratchpad=agent_scratchpad)
        prompt = self.prompt.format_prompt(**full_inputs)
        messages = prompt.to_messages()
        if with_functions:
            predicted_message = self.llm.predict_messages(
                messages,
                functions=self.functions,
                callbacks=callbacks,
            )
        else:
            predicted_message = self.llm.predict_messages(
                messages,
                callbacks=callbacks,
            )
        agent_decision = OpenAIFunctionsAgentOutputParser._parse_ai_message(
            predicted_message
        )
        return agent_decision

    async def aplan(
        self,
        intermediate_steps: List[Tuple[AgentAction, str]],
        callbacks: Callbacks = None,
        **kwargs: Any,
    ) -> Union[AgentAction, AgentFinish]:
        """Given input, decided what to do.

        Args:
            intermediate_steps: Steps the LLM has taken to date,
                along with observations
            **kwargs: User inputs.

        Returns:
            Action specifying what tool to use.
        """
        agent_scratchpad = _format_intermediate_steps(intermediate_steps)
        selected_inputs = {
            k: kwargs[k] for k in self.prompt.input_variables if k != "agent_scratchpad"
        }
        full_inputs = dict(**selected_inputs, agent_scratchpad=agent_scratchpad)
        prompt = self.prompt.format_prompt(**full_inputs)
        messages = prompt.to_messages()
        predicted_message = await self.llm.apredict_messages(
            messages, functions=self.functions, callbacks=callbacks
        )
        agent_decision = OpenAIFunctionsAgentOutputParser._parse_ai_message(
            predicted_message
        )
        return agent_decision

    def return_stopped_response(
        self,
        early_stopping_method: str,
        intermediate_steps: List[Tuple[AgentAction, str]],
        **kwargs: Any,
    ) -> AgentFinish:
        """Return response when agent has been stopped due to max iterations."""
        if early_stopping_method == "force":
            # `force` just returns a constant string
            return AgentFinish(
                {"output": "Agent stopped due to iteration limit or time limit."}, ""
            )
        elif early_stopping_method == "generate":
            # Generate does one final forward pass
            agent_decision = self.plan(
                intermediate_steps, with_functions=False, **kwargs
            )
            if type(agent_decision) == AgentFinish:
                return agent_decision
            else:
                raise ValueError(
                    f"got AgentAction with no functions provided: {agent_decision}"
                )
        else:
            raise ValueError(
                "early_stopping_method should be one of `force` or `generate`, "
                f"got {early_stopping_method}"
            )

    @classmethod
    def create_prompt(
        cls,
        system_message: Optional[SystemMessage] = SystemMessage(
            content="You are a helpful AI assistant."
        ),
        extra_prompt_messages: Optional[List[BaseMessagePromptTemplate]] = None,
    ) -> BasePromptTemplate:
        """Create prompt for this agent.

        Args:
            system_message: Message to use as the system message that will be the
                first in the prompt.
            extra_prompt_messages: Prompt messages that will be placed between the
                system message and the new human input.

        Returns:
            A prompt template to pass into this agent.
        """
        _prompts = extra_prompt_messages or []
        messages: List[Union[BaseMessagePromptTemplate, BaseMessage]]
        if system_message:
            messages = [system_message]
        else:
            messages = []

        messages.extend(
            [
                *_prompts,
                HumanMessagePromptTemplate.from_template("{input}"),
                MessagesPlaceholder(variable_name="agent_scratchpad"),
            ]
        )
        return ChatPromptTemplate(messages=messages)

    @classmethod
    def from_llm_and_tools(
        cls,
        llm: BaseLanguageModel,
        tools: Sequence[BaseTool],
        callback_manager: Optional[BaseCallbackManager] = None,
        extra_prompt_messages: Optional[List[BaseMessagePromptTemplate]] = None,
        system_message: Optional[SystemMessage] = SystemMessage(
            content="You are a helpful AI assistant."
        ),
        **kwargs: Any,
    ) -> BaseSingleActionAgent:
        """Construct an agent from an LLM and tools."""
        if not isinstance(llm, ChatOpenAI):
            raise ValueError("Only supported with ChatOpenAI models.")
        prompt = cls.create_prompt(
            extra_prompt_messages=extra_prompt_messages,
            system_message=system_message,
        )
        return cls(
            llm=llm,
            prompt=prompt,
            tools=tools,
            callback_manager=callback_manager,
            **kwargs,
        )<|MERGE_RESOLUTION|>--- conflicted
+++ resolved
@@ -1,10 +1,5 @@
 """Module implements an agent that uses OpenAI's APIs function enabled API."""
 import json
-<<<<<<< HEAD
-from dataclasses import dataclass
-=======
-from json import JSONDecodeError
->>>>>>> 740eafe4
 from typing import Any, List, Optional, Sequence, Tuple, Union
 
 from langchain.agents import BaseSingleActionAgent
