<<<<<<< HEAD
from typing import Any, Dict, List, Optional, Union
=======
from typing import Any, Dict, List, Optional, cast
>>>>>>> f758c8ad

from langchain_core.pydantic_v1 import Extra, SecretStr, root_validator

from langchain.callbacks.manager import CallbackManagerForLLMRun
from langchain.llms.base import LLM
from langchain.utilities.arcee import ArceeWrapper, DALMFilter
from langchain.utils import convert_to_secret_str, get_from_dict_or_env


class Arcee(LLM):
    """Arcee's Domain Adapted Language Models (DALMs).

    To use, set the ``ARCEE_API_KEY`` environment variable with your Arcee API key,
    or pass ``arcee_api_key`` as a named parameter.

    Example:
        .. code-block:: python

            from langchain.llms import Arcee

            arcee = Arcee(
                model="DALM-PubMed",
                arcee_api_key="ARCEE-API-KEY"
            )

            response = arcee("AI-driven music therapy")
    """

    _client: Optional[ArceeWrapper] = None  #: :meta private:
    """Arcee _client."""

<<<<<<< HEAD
    arcee_api_key: Union[Optional[str], SecretStr]
=======
    arcee_api_key: Optional[SecretStr] = None
>>>>>>> f758c8ad
    """Arcee API Key"""

    model: str
    """Arcee DALM name"""

    arcee_api_url: str = "https://api.arcee.ai"
    """Arcee API URL"""

    arcee_api_version: str = "v2"
    """Arcee API Version"""

    arcee_app_url: str = "https://app.arcee.ai"
    """Arcee App URL"""

    model_id: str = ""
    """Arcee Model ID"""

    model_kwargs: Optional[Dict[str, Any]] = None
    """Keyword arguments to pass to the model."""

    class Config:
        """Configuration for this pydantic object."""

        extra = Extra.forbid
        underscore_attrs_are_private = True

    @property
    def _llm_type(self) -> str:
        """Return type of llm."""
        return "arcee"

    def __init__(self, **data: Any) -> None:
        """Initializes private fields."""

        super().__init__(**data)
        self._client = ArceeWrapper(
            arcee_api_key=cast(SecretStr, self.arcee_api_key),
            arcee_api_url=self.arcee_api_url,
            arcee_api_version=self.arcee_api_version,
            model_kwargs=self.model_kwargs,
            model_name=self.model,
        )

    @root_validator()
    def validate_environments(cls, values: Dict) -> Dict:
        """Validate Arcee environment variables."""

        # validate env vars
        values["arcee_api_key"] = convert_to_secret_str(
            get_from_dict_or_env(
                values,
                "arcee_api_key",
                "ARCEE_API_KEY",
            )
        )

        values["arcee_api_url"] = get_from_dict_or_env(
            values,
            "arcee_api_url",
            "ARCEE_API_URL",
        )

        values["arcee_app_url"] = get_from_dict_or_env(
            values,
            "arcee_app_url",
            "ARCEE_APP_URL",
        )

        values["arcee_api_version"] = get_from_dict_or_env(
            values,
            "arcee_api_version",
            "ARCEE_API_VERSION",
        )

        # validate model kwargs
        if values["model_kwargs"]:
            kw = values["model_kwargs"]

            # validate size
            if kw.get("size") is not None:
                if not kw.get("size") >= 0:
                    raise ValueError("`size` must be positive")

            # validate filters
            if kw.get("filters") is not None:
                if not isinstance(kw.get("filters"), List):
                    raise ValueError("`filters` must be a list")
                for f in kw.get("filters"):
                    DALMFilter(**f)

        return values

    def _call(
        self,
        prompt: str,
        stop: Optional[List[str]] = None,
        run_manager: Optional[CallbackManagerForLLMRun] = None,
        **kwargs: Any,
    ) -> str:
        """Generate text from Arcee DALM.

        Args:
            prompt: Prompt to generate text from.
            size: The max number of context results to retrieve.
            Defaults to 3. (Can be less if filters are provided).
            filters: Filters to apply to the context dataset.
        """

        try:
            if not self._client:
                raise ValueError("Client is not initialized.")
            return self._client.generate(prompt=prompt, **kwargs)
        except Exception as e:
            raise Exception(f"Failed to generate text: {e}") from e<|MERGE_RESOLUTION|>--- conflicted
+++ resolved
@@ -1,8 +1,4 @@
-<<<<<<< HEAD
-from typing import Any, Dict, List, Optional, Union
-=======
 from typing import Any, Dict, List, Optional, cast
->>>>>>> f758c8ad
 
 from langchain_core.pydantic_v1 import Extra, SecretStr, root_validator
 
@@ -34,11 +30,7 @@
     _client: Optional[ArceeWrapper] = None  #: :meta private:
     """Arcee _client."""
 
-<<<<<<< HEAD
-    arcee_api_key: Union[Optional[str], SecretStr]
-=======
     arcee_api_key: Optional[SecretStr] = None
->>>>>>> f758c8ad
     """Arcee API Key"""
 
     model: str
@@ -75,12 +67,14 @@
 
         super().__init__(**data)
         self._client = ArceeWrapper(
-            arcee_api_key=cast(SecretStr, self.arcee_api_key),
+            arcee_api_key=arcee_api_key # FIX ME,
             arcee_api_url=self.arcee_api_url,
             arcee_api_version=self.arcee_api_version,
             model_kwargs=self.model_kwargs,
             model_name=self.model,
         )
+
+        self._client.validate_model_training_status()
 
     @root_validator()
     def validate_environments(cls, values: Dict) -> Dict:
