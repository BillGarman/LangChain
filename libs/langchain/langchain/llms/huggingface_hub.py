from langchain_community.llms.huggingface_hub import (
<<<<<<< HEAD
    VALID_TASKS_DICT,
    HuggingFaceHub,
)

__all__ = ["VALID_TASKS_DICT", "HuggingFaceHub"]
=======
    HuggingFaceHub,
)

__all__ = ["HuggingFaceHub"]
>>>>>>> 13397105
<|MERGE_RESOLUTION|>--- conflicted
+++ resolved
@@ -1,13 +1,5 @@
 from langchain_community.llms.huggingface_hub import (
-<<<<<<< HEAD
-    VALID_TASKS_DICT,
     HuggingFaceHub,
 )
 
-__all__ = ["VALID_TASKS_DICT", "HuggingFaceHub"]
-=======
-    HuggingFaceHub,
-)
-
-__all__ = ["HuggingFaceHub"]
->>>>>>> 13397105
+__all__ = ["HuggingFaceHub"]