--- conflicted
+++ resolved
@@ -504,17 +504,16 @@
     return YandexGPT
 
 
-<<<<<<< HEAD
+def _import_volcengine_maas() -> Any:
+    from langchain.llms.volcengine_maas import VolcEngineMaasLLM
+
+    return VolcEngineMaasLLM
+
+
 def _import_dstack() -> Any:
     from langchain.llms.dstack import Dstack
 
     return Dstack
-=======
-def _import_volcengine_maas() -> Any:
-    from langchain.llms.volcengine_maas import VolcEngineMaasLLM
-
-    return VolcEngineMaasLLM
->>>>>>> f4d520cc
 
 
 def __getattr__(name: str) -> Any:
@@ -678,13 +677,10 @@
         return _import_xinference()
     elif name == "YandexGPT":
         return _import_yandex_gpt()
-<<<<<<< HEAD
+    elif name == "VolcEngineMaasLLM":
+        return _import_volcengine_maas()
     elif name == "Dstack":
         return _import_dstack()
-=======
-    elif name == "VolcEngineMaasLLM":
-        return _import_volcengine_maas()
->>>>>>> f4d520cc
     elif name == "type_to_cls_dict":
         # for backwards compatibility
         type_to_cls_dict: Dict[str, Type[BaseLLM]] = {
@@ -775,11 +771,8 @@
     "JavelinAIGateway",
     "QianfanLLMEndpoint",
     "YandexGPT",
-<<<<<<< HEAD
+    "VolcEngineMaasLLM",
     "Dstack",
-=======
-    "VolcEngineMaasLLM",
->>>>>>> f4d520cc
 ]
 
 
@@ -859,9 +852,6 @@
         "javelin-ai-gateway": _import_javelin_ai_gateway,
         "qianfan_endpoint": _import_baidu_qianfan_endpoint,
         "yandex_gpt": _import_yandex_gpt,
-<<<<<<< HEAD
+        "VolcEngineMaasLLM": _import_volcengine_maas(),
         "dstack_service": _import_dstack,
-=======
-        "VolcEngineMaasLLM": _import_volcengine_maas(),
->>>>>>> f4d520cc
     }