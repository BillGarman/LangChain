from __future__ import annotations

import logging
from contextlib import contextmanager
from contextvars import ContextVar
from typing import (
    Generator,
    Optional,
)

from langchain.callbacks.openai_info import OpenAICallbackHandler
from langchain.callbacks.tracers.wandb import WandbTracer
from langchain.schema.callbacks.manager import (
    AsyncCallbackManager,
    AsyncCallbackManagerForChainGroup,
    AsyncCallbackManagerForChainRun,
    AsyncCallbackManagerForLLMRun,
    AsyncCallbackManagerForRetrieverRun,
    AsyncCallbackManagerForToolRun,
    AsyncParentRunManager,
    AsyncRunManager,
    BaseRunManager,
    CallbackManager,
    CallbackManagerForChainGroup,
    CallbackManagerForChainRun,
    CallbackManagerForLLMRun,
    CallbackManagerForRetrieverRun,
    CallbackManagerForToolRun,
    Callbacks,
    ParentRunManager,
    RunManager,
    ahandle_event,
    atrace_as_chain_group,
    collect_runs,
    env_var_is_set,
    handle_event,
    register_configure_hook,
    trace_as_chain_group,
    tracing_enabled,
    tracing_v2_enabled,
)

logger = logging.getLogger(__name__)

openai_callback_var: ContextVar[Optional[OpenAICallbackHandler]] = ContextVar(
    "openai_callback", default=None
)
<<<<<<< HEAD
tracing_callback_var: ContextVar[
    Optional[LangChainTracerV1]
] = ContextVar(  # noqa: E501
    "tracing_callback", default=None
)
wandb_tracing_callback_var: ContextVar[
    Optional[WandbTracer]
] = ContextVar(  # noqa: E501
    "tracing_wandb_callback", default=None
)

tracing_v2_callback_var: ContextVar[
    Optional[LangChainTracer]
] = ContextVar(  # noqa: E501
    "tracing_callback_v2", default=None
)
run_collector_var: ContextVar[
    Optional[run_collector.RunCollectorCallbackHandler]
] = ContextVar(  # noqa: E501
    "run_collector", default=None
=======
wandb_tracing_callback_var: ContextVar[Optional[WandbTracer]] = ContextVar(  # noqa: E501
    "tracing_wandb_callback", default=None
)

register_configure_hook(openai_callback_var, True)
register_configure_hook(
    wandb_tracing_callback_var, True, WandbTracer, "LANGCHAIN_WANDB_TRACING"
>>>>>>> fe7b40cb
)


@contextmanager
def get_openai_callback() -> Generator[OpenAICallbackHandler, None, None]:
    """Get the OpenAI callback handler in a context manager.
    which conveniently exposes token and cost information.

    Returns:
        OpenAICallbackHandler: The OpenAI callback handler.

    Example:
        >>> with get_openai_callback() as cb:
        ...     # Use the OpenAI callback handler
    """
    cb = OpenAICallbackHandler()
    openai_callback_var.set(cb)
    yield cb
    openai_callback_var.set(None)


@contextmanager
def wandb_tracing_enabled(
    session_name: str = "default",
) -> Generator[None, None, None]:
    """Get the WandbTracer in a context manager.

    Args:
        session_name (str, optional): The name of the session.
            Defaults to "default".

    Returns:
        None

    Example:
        >>> with wandb_tracing_enabled() as session:
        ...     # Use the WandbTracer session
    """
    cb = WandbTracer()
    wandb_tracing_callback_var.set(cb)
    yield None
    wandb_tracing_callback_var.set(None)


__all__ = [
    "BaseRunManager",
    "RunManager",
    "ParentRunManager",
    "AsyncRunManager",
    "AsyncParentRunManager",
    "CallbackManagerForLLMRun",
    "AsyncCallbackManagerForLLMRun",
    "CallbackManagerForChainRun",
    "AsyncCallbackManagerForChainRun",
    "CallbackManagerForToolRun",
    "AsyncCallbackManagerForToolRun",
    "CallbackManagerForRetrieverRun",
    "AsyncCallbackManagerForRetrieverRun",
    "CallbackManager",
    "CallbackManagerForChainGroup",
    "AsyncCallbackManager",
    "AsyncCallbackManagerForChainGroup",
    "tracing_enabled",
    "tracing_v2_enabled",
    "collect_runs",
    "atrace_as_chain_group",
    "trace_as_chain_group",
    "handle_event",
    "ahandle_event",
    "env_var_is_set",
    "Callbacks",
]<|MERGE_RESOLUTION|>--- conflicted
+++ resolved
@@ -45,36 +45,15 @@
 openai_callback_var: ContextVar[Optional[OpenAICallbackHandler]] = ContextVar(
     "openai_callback", default=None
 )
-<<<<<<< HEAD
-tracing_callback_var: ContextVar[
-    Optional[LangChainTracerV1]
-] = ContextVar(  # noqa: E501
-    "tracing_callback", default=None
-)
 wandb_tracing_callback_var: ContextVar[
     Optional[WandbTracer]
 ] = ContextVar(  # noqa: E501
     "tracing_wandb_callback", default=None
 )
 
-tracing_v2_callback_var: ContextVar[
-    Optional[LangChainTracer]
-] = ContextVar(  # noqa: E501
-    "tracing_callback_v2", default=None
-)
-run_collector_var: ContextVar[
-    Optional[run_collector.RunCollectorCallbackHandler]
-] = ContextVar(  # noqa: E501
-    "run_collector", default=None
-=======
-wandb_tracing_callback_var: ContextVar[Optional[WandbTracer]] = ContextVar(  # noqa: E501
-    "tracing_wandb_callback", default=None
-)
-
 register_configure_hook(openai_callback_var, True)
 register_configure_hook(
     wandb_tracing_callback_var, True, WandbTracer, "LANGCHAIN_WANDB_TRACING"
->>>>>>> fe7b40cb
 )
 
 
