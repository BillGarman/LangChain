--- conflicted
+++ resolved
@@ -62,29 +62,27 @@
         *args: Any,
         allowed_comparators: Optional[Sequence[Comparator]] = None,
         allowed_operators: Optional[Sequence[Operator]] = None,
-<<<<<<< HEAD
-        attribute_info: Optional[Sequence[AttributeInfo]] = None,
-=======
-        allowed_attributes: Optional[Sequence[str]] = None,
->>>>>>> ece22b6b
+        attributes: Optional[Sequence[Union[AttributeInfo, dict]]] = None,
         **kwargs: Any,
     ):
         super().__init__(*args, **kwargs)
         self.allowed_comparators = allowed_comparators
         self.allowed_operators = allowed_operators
-<<<<<<< HEAD
+        self.allowed_attributes = []
         self.virtual_column_names: Optional[Dict[str, VirtualColumnName]]
-        if attribute_info:
+        if attributes:
+            for n in attributes:
+                if type(n) is AttributeInfo:
+                    self.allowed_attributes.append(n.name)
+                elif type(n) is dict:
+                    self.allowed_attributes.append(n["name"])
             self.virtual_column_names = {
                 str(i.name): i.name
-                for i in attribute_info
-                if type(i.name) is VirtualColumnName
+                for i in attributes
+                if type(i) is AttributeInfo and type(i.name) is VirtualColumnName
             }
         else:
             self.virtual_column_names = None
-=======
-        self.allowed_attributes = allowed_attributes
->>>>>>> ece22b6b
 
     def program(self, *items: Any) -> tuple:
         return items
@@ -92,20 +90,16 @@
     def func_call(self, func_name: Any, args: list) -> FilterDirective:
         func = self._match_func_name(str(func_name))
         if isinstance(func, Comparator):
-<<<<<<< HEAD
+            if self.allowed_attributes and args[0] not in self.allowed_attributes:
+                raise ValueError(
+                    f"Received invalid attributes {args[0]}. Allowed attributes are "
+                    f"{self.allowed_attributes}"
+                )
             _attr_name = args[0]
             if self.virtual_column_names:
                 if args[0] in self.virtual_column_names:
                     _attr_name = self.virtual_column_names[args[0]]
             return Comparison(comparator=func, attribute=_attr_name, value=args[1])
-=======
-            if self.allowed_attributes and args[0] not in self.allowed_attributes:
-                raise ValueError(
-                    f"Received invalid attributes {args[0]}. Allowed attributes are "
-                    f"{self.allowed_attributes}"
-                )
-            return Comparison(comparator=func, attribute=args[0], value=args[1])
->>>>>>> ece22b6b
         elif len(args) == 1 and func in (Operator.AND, Operator.OR):
             return args[0]
         else:
@@ -166,11 +160,7 @@
 def get_parser(
     allowed_comparators: Optional[Sequence[Comparator]] = None,
     allowed_operators: Optional[Sequence[Operator]] = None,
-<<<<<<< HEAD
-    attribute_info: Optional[Sequence[AttributeInfo]] = None,
-=======
-    allowed_attributes: Optional[Sequence[str]] = None,
->>>>>>> ece22b6b
+    attributes: Optional[Sequence[Union[AttributeInfo, dict]]] = None,
 ) -> Lark:
     """
     Returns a parser for the query language.
@@ -190,10 +180,6 @@
     transformer = QueryTransformer(
         allowed_comparators=allowed_comparators,
         allowed_operators=allowed_operators,
-<<<<<<< HEAD
-        attribute_info=attribute_info,
-=======
-        allowed_attributes=allowed_attributes,
->>>>>>> ece22b6b
+        attributes=attributes,
     )
     return Lark(GRAMMAR, parser="lalr", transformer=transformer, start="program")