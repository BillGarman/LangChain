from langchain_community.document_loaders.wikipedia import WikipediaLoader

<<<<<<< HEAD
from langchain_core.documents import Document

from langchain.document_loaders.base import BaseLoader
from langchain.utilities.wikipedia import WikipediaAPIWrapper


class WikipediaLoader(BaseLoader):
    """Load from `Wikipedia`.

    The hard limit on the length of the query is 300 for now.

    Each wiki page represents one Document.
    """

    def __init__(
        self,
        query: str,
        lang: str = "ru",
        load_max_docs: Optional[int] = 25,
        load_all_available_meta: Optional[bool] = False,
        doc_content_chars_max: Optional[int] = 4000,
    ):
        """
        Initializes a new instance of the WikipediaLoader class.

        Args:
            query (str): The query string to search on Wikipedia.
            lang (str, optional): The language code for the Wikipedia language edition.
                Defaults to "en".
            load_max_docs (int, optional): The maximum number of documents to load.
                Defaults to 100.
            load_all_available_meta (bool, optional): Indicates whether to load all
                available metadata for each document. Defaults to False.
            doc_content_chars_max (int, optional): The maximum number of characters
                for the document content. Defaults to 4000.
        """
        self.query = query
        self.lang = lang
        self.load_max_docs = load_max_docs
        self.load_all_available_meta = load_all_available_meta
        self.doc_content_chars_max = doc_content_chars_max

    def load(self) -> List[Document]:
        """
        Loads the query result from Wikipedia into a list of Documents.

        Returns:
            List[Document]: A list of Document objects representing the loaded
                Wikipedia pages.
        """
        client = WikipediaAPIWrapper(
            lang=self.lang,
            top_k_results=self.load_max_docs,
            load_all_available_meta=self.load_all_available_meta,
            doc_content_chars_max=self.doc_content_chars_max,
        )
        docs = client.load(self.query)
        return docs
=======
__all__ = ["WikipediaLoader"]
>>>>>>> b9ef92f2
<|MERGE_RESOLUTION|>--- conflicted
+++ resolved
@@ -1,64 +1,3 @@
 from langchain_community.document_loaders.wikipedia import WikipediaLoader
 
-<<<<<<< HEAD
-from langchain_core.documents import Document
-
-from langchain.document_loaders.base import BaseLoader
-from langchain.utilities.wikipedia import WikipediaAPIWrapper
-
-
-class WikipediaLoader(BaseLoader):
-    """Load from `Wikipedia`.
-
-    The hard limit on the length of the query is 300 for now.
-
-    Each wiki page represents one Document.
-    """
-
-    def __init__(
-        self,
-        query: str,
-        lang: str = "ru",
-        load_max_docs: Optional[int] = 25,
-        load_all_available_meta: Optional[bool] = False,
-        doc_content_chars_max: Optional[int] = 4000,
-    ):
-        """
-        Initializes a new instance of the WikipediaLoader class.
-
-        Args:
-            query (str): The query string to search on Wikipedia.
-            lang (str, optional): The language code for the Wikipedia language edition.
-                Defaults to "en".
-            load_max_docs (int, optional): The maximum number of documents to load.
-                Defaults to 100.
-            load_all_available_meta (bool, optional): Indicates whether to load all
-                available metadata for each document. Defaults to False.
-            doc_content_chars_max (int, optional): The maximum number of characters
-                for the document content. Defaults to 4000.
-        """
-        self.query = query
-        self.lang = lang
-        self.load_max_docs = load_max_docs
-        self.load_all_available_meta = load_all_available_meta
-        self.doc_content_chars_max = doc_content_chars_max
-
-    def load(self) -> List[Document]:
-        """
-        Loads the query result from Wikipedia into a list of Documents.
-
-        Returns:
-            List[Document]: A list of Document objects representing the loaded
-                Wikipedia pages.
-        """
-        client = WikipediaAPIWrapper(
-            lang=self.lang,
-            top_k_results=self.load_max_docs,
-            load_all_available_meta=self.load_all_available_meta,
-            doc_content_chars_max=self.doc_content_chars_max,
-        )
-        docs = client.load(self.query)
-        return docs
-=======
-__all__ = ["WikipediaLoader"]
->>>>>>> b9ef92f2
+__all__ = ["WikipediaLoader"]