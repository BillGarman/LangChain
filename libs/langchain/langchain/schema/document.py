--- conflicted
+++ resolved
@@ -1,99 +1,3 @@
 from langchain_core.documents import BaseDocumentTransformer, Document
 
-<<<<<<< HEAD
-import asyncio
-from abc import ABC, abstractmethod
-from functools import partial
-from typing import Any, Literal, Optional, Sequence
-
-from langchain.load.serializable import Serializable
-from langchain.pydantic_v1 import Field
-
-
-class Document(Serializable):
-    """Class for storing a piece of text and associated metadata."""
-
-    page_content: str
-    """String text."""
-    metadata: dict = Field(default_factory=dict)
-    """Arbitrary metadata about the page content (e.g., source, relationships to other
-        documents, etc.).
-    """
-    type: Literal["Document"] = "Document"
-
-    parent: Optional[Document] = None
-    """Parent document, optionally set by document loaders that support
-    hierarchical chunking."""
-
-    @classmethod
-    def is_lc_serializable(cls) -> bool:
-        """Return whether this class is serializable."""
-        return True
-
-
-class BaseDocumentTransformer(ABC):
-    """Abstract base class for document transformation systems.
-
-    A document transformation system takes a sequence of Documents and returns a
-    sequence of transformed Documents.
-
-    Example:
-        .. code-block:: python
-
-            class EmbeddingsRedundantFilter(BaseDocumentTransformer, BaseModel):
-                embeddings: Embeddings
-                similarity_fn: Callable = cosine_similarity
-                similarity_threshold: float = 0.95
-
-                class Config:
-                    arbitrary_types_allowed = True
-
-                def transform_documents(
-                    self, documents: Sequence[Document], **kwargs: Any
-                ) -> Sequence[Document]:
-                    stateful_documents = get_stateful_documents(documents)
-                    embedded_documents = _get_embeddings_from_stateful_docs(
-                        self.embeddings, stateful_documents
-                    )
-                    included_idxs = _filter_similar_embeddings(
-                        embedded_documents, self.similarity_fn, self.similarity_threshold
-                    )
-                    return [stateful_documents[i] for i in sorted(included_idxs)]
-
-                async def atransform_documents(
-                    self, documents: Sequence[Document], **kwargs: Any
-                ) -> Sequence[Document]:
-                    raise NotImplementedError
-
-    """  # noqa: E501
-
-    @abstractmethod
-    def transform_documents(
-        self, documents: Sequence[Document], **kwargs: Any
-    ) -> Sequence[Document]:
-        """Transform a list of documents.
-
-        Args:
-            documents: A sequence of Documents to be transformed.
-
-        Returns:
-            A list of transformed Documents.
-        """
-
-    async def atransform_documents(
-        self, documents: Sequence[Document], **kwargs: Any
-    ) -> Sequence[Document]:
-        """Asynchronously transform a list of documents.
-
-        Args:
-            documents: A sequence of Documents to be transformed.
-
-        Returns:
-            A list of transformed Documents.
-        """
-        return await asyncio.get_running_loop().run_in_executor(
-            None, partial(self.transform_documents, **kwargs), documents
-        )
-=======
-__all__ = ["Document", "BaseDocumentTransformer"]
->>>>>>> 0efa59cb
+__all__ = ["Document", "BaseDocumentTransformer"]