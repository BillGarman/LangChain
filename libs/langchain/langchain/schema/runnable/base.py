--- conflicted
+++ resolved
@@ -1254,12 +1254,11 @@
             else:
                 break
 
-<<<<<<< HEAD
         final_pipeline = None
         gathered_input = None
         if streaming_start_index == 0:
             final_pipeline = steps[streaming_start_index].transform(
-                input, patch_config(config, callbacks=run_manager.get_child())
+                input, patch_config(config, callbacks=run_manager.get_child(f"seq:step:0"))
             )
         else:
             try:
@@ -1273,26 +1272,12 @@
                     gathered_input = step.invoke(
                         gathered_input,
                         # mark each step as a child run
-                        patch_config(config, callbacks=run_manager.get_child()),
+                        patch_config(config, callbacks=run_manager.get_child(f"seq:step:{steps.index(step)+1}")),
                     )
                 # stream the first of the last steps with the final non-streaming input
                 final_pipeline = steps[streaming_start_index].stream(
                     gathered_input,
-                    patch_config(config, callbacks=run_manager.get_child()),
-=======
-        # invoke the first steps
-        try:
-            for step in steps[0:streaming_start_index]:
-                input = step.invoke(
-                    input,
-                    # mark each step as a child run
-                    patch_config(
-                        config,
-                        callbacks=run_manager.get_child(
-                            f"seq:step:{steps.index(step)+1}"
-                        ),
-                    ),
->>>>>>> ddd07001
+                    patch_config(config, callbacks=run_manager.get_child(f"seq:step:{streaming_start_index+1}")),
                 )
             except (KeyboardInterrupt, Exception) as e:
                 run_manager.on_chain_error(e)
@@ -1302,19 +1287,6 @@
         final: Union[Output, None] = None
         final_supported = True
         try:
-<<<<<<< HEAD
-=======
-            # stream the first of the last steps with non-streaming input
-            final_pipeline = steps[streaming_start_index].stream(
-                input,
-                patch_config(
-                    config,
-                    callbacks=run_manager.get_child(
-                        f"seq:step:{streaming_start_index+1}"
-                    ),
-                ),
-            )
->>>>>>> ddd07001
             # stream the rest of the last steps with streaming input
             for step in steps[streaming_start_index + 1 :]:
                 final_pipeline = step.transform(
@@ -1370,12 +1342,11 @@
             else:
                 break
 
-<<<<<<< HEAD
         final_pipeline = None
         gathered_input = None
         if streaming_start_index == 0:
             final_pipeline = steps[0].atransform(
-                input, patch_config(config, callbacks=run_manager.get_child())
+                input, patch_config(config, callbacks=run_manager.get_child(f"seq:step:1"))
             )
         else:
             try:
@@ -1389,26 +1360,12 @@
                     gathered_input = await step.ainvoke(
                         gathered_input,
                         # mark each step as a child run
-                        patch_config(config, callbacks=run_manager.get_child()),
+                        patch_config(config, callbacks=run_manager.get_child(f"seq:step:{steps.index(step)+1}")),
                     )
                 # stream the first of the last steps with the final non-streaming input
                 final_pipeline = steps[streaming_start_index].astream(
                     gathered_input,
-                    patch_config(config, callbacks=run_manager.get_child()),
-=======
-        # invoke the first steps
-        try:
-            for step in steps[0:streaming_start_index]:
-                input = await step.ainvoke(
-                    input,
-                    # mark each step as a child run
-                    patch_config(
-                        config,
-                        callbacks=run_manager.get_child(
-                            f"seq:step:{steps.index(step)+1}"
-                        ),
-                    ),
->>>>>>> ddd07001
+                    patch_config(config, callbacks=run_manager.get_child(f"seq:step:{streaming_start_index+1}")),
                 )
             except (KeyboardInterrupt, Exception) as e:
                 await run_manager.on_chain_error(e)
@@ -1418,19 +1375,6 @@
         final: Union[Output, None] = None
         final_supported = True
         try:
-<<<<<<< HEAD
-=======
-            # stream the first of the last steps with non-streaming input
-            final_pipeline = steps[streaming_start_index].astream(
-                input,
-                patch_config(
-                    config,
-                    callbacks=run_manager.get_child(
-                        f"seq:step:{streaming_start_index+1}"
-                    ),
-                ),
-            )
->>>>>>> ddd07001
             # stream the rest of the last steps with streaming input
             for step in steps[streaming_start_index + 1 :]:
                 final_pipeline = step.atransform(
