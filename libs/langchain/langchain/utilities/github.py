--- conflicted
+++ resolved
@@ -170,11 +170,7 @@
         file_contents = file_query[len(file_path) + 2 :]
         try:
             exists = self.github_repo_instance.get_contents(file_path)
-<<<<<<< HEAD
-            if exists is None :
-=======
             if exists is None:
->>>>>>> afc55a4f
                 self.github_repo_instance.create_file(
                     path=file_path,
                     message="Create " + file_path,
@@ -186,35 +182,6 @@
                 return f"File already exists at {file_path}. Use update_file instead"
         except Exception as e:
             return "Unable to make file due to error:\n" + str(e)
-<<<<<<< HEAD
-    def create_pull_request(self, pr_query:str)->str:
-        """
-        Makes a pull request from the bot's branch to the base branch
-        Parameters:
-            pr_query(str): a string which contains the PR title
-            and the PR body. The title is the first line
-            in the string, and the body are the rest of the string.
-            For example, "Updated README\nmade changes to add info"
-        Returns:
-            str: A success or failure message 
-        """
-        if self.github_base_branch == self.github_branch:
-            return "Cannot make a pull request because commits are already in the master branch"
-        else:
-            try:
-                title = pr_query.split("\n")[0]
-                body = pr_query[len(title) + 2 :]
-                pr = self.github_repo_instance.create_pull(
-                    title = title,
-                    body = body,
-                    head = self.github_branch,
-                    base = self.github_base_branch
-                )
-                return f"Successfully created PR number {pr.number}"
-            except Exception as e:
-                return f"Unable to make pull request due to error:\n"+str(e)
-=======
->>>>>>> afc55a4f
 
     def read_file(self, file_path: str) -> str:
         """
@@ -236,10 +203,6 @@
                 The new file contents is wrapped in NEW <<<< and >>>> NEW
                 For example:
                 /test/hello.txt
-<<<<<<< HEAD
-                This is text that will not be changed
-=======
->>>>>>> afc55a4f
                 OLD <<<<
                 Hello Earth!
                 >>>> OLD
