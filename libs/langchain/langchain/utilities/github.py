"""Util that calls GitHub."""
import json
from typing import Any, Dict, List, Optional
from pydantic import BaseModel, Extra, root_validator
<<<<<<< HEAD
from github.Issue import Issue
from langchain.tools.github.prompt import (
    COMMENT_ON_ISSUE_PROMPT,
    CREATE_FILE_PROMPT,
    DELETE_FILE_PROMPT,
    GET_ISSUE_PROMPT,
    GET_ISSUES_PROMPT,
    READ_FILE_PROMPT,
    UPDATE_FILE_PROMPT,
)
=======

>>>>>>> aa0e69bc
from langchain.utils import get_from_dict_or_env


class GitHubAPIWrapper(BaseModel):
    """Wrapper for GitHub API."""

    github: Any  #: :meta private:
    github_repo_instance: Any  #: :meta private:
    github_repository: Optional[str] = None
    github_app_id: Optional[str] = None
    github_app_private_key: Optional[str] = None
    github_branch: Optional[str] = None

    class Config:
        """Configuration for this pydantic object."""

        extra = Extra.forbid

    @root_validator()
    def validate_environment(cls, values: Dict) -> Dict:
        """Validate that api key and python package exists in environment."""
        github_repository = get_from_dict_or_env(
            values, "github_repository", "GITHUB_REPOSITORY"
        )

        github_app_id = get_from_dict_or_env(values, "github_app_id", "GITHUB_APP_ID")

        github_app_private_key = get_from_dict_or_env(
            values, "github_app_private_key", "GITHUB_APP_PRIVATE_KEY"
        )

        github_branch = get_from_dict_or_env(
            values, "github_branch", "GITHUB_BRANCH", default="master"
        )

        try:
            from github import Auth, GithubIntegration

        except ImportError:
            raise ImportError(
                "PyGithub is not installed. "
                "Please install it with `pip install PyGithub`"
            )

        with open(github_app_private_key, "r") as f:
            private_key = f.read()

        auth = Auth.AppAuth(
            github_app_id,
            private_key,
        )
        gi = GithubIntegration(auth=auth)
        installation = gi.get_installations()[0]

        # create a GitHub instance:
        g = installation.get_github_for_installation()

        values["github"] = g
        values["github_repo_instance"] = g.get_repo(github_repository)
        values["github_repository"] = github_repository
        values["github_app_id"] = github_app_id
        values["github_app_private_key"] = github_app_private_key
        values["github_branch"] = github_branch

        return values

    def parse_issues(self, issues: List[Issue]) -> List[dict]:
        """
        Extracts title and number from each Issue and puts them in a dictionary
        Parameters:
            issues(List[github.Issue.Issue]): A list of Github Issue objects
        Returns:
            List[dict] A dictionary of issue titles and numbers
        """
        parsed = []
        for issue in issues:
            title = issue.title
            number = issue.number
            parsed.append({"title": title, "number": number})
        return parsed

    def get_issues(self) -> str:
        """
        Fetches all open issues from the repo

        Returns:
            str: A plaintext report containing the number of issues and each issue's title and number.
        """
        issues = self.github_repo_instance.get_issues(state="open")
        if(len(issues) > 0):
            parsed_issues = self.parse_issues(issues)
            parsed_issues_str = (
                "Found " + str(len(parsed_issues)) + " issues:\n" + str(parsed_issues)
            )
            return parsed_issues_str
        else:
            return "No open issues available"

    def get_issue(self, issue_number: int) -> Dict[str, Any]:
        """
        Fetches a specific issue and its first 10 comments

        Parameters:
            issue_number(int): The number for the github issue
        
        Returns:
            dict: A doctionary containing the issue's title, body, and comments as a string
        """
        issue = self.github_repo_instance.get_issue(number=issue_number)
        page = 0
        comments = []
        while len(comments) <= 10:
            comments_page = issue.get_comments().get_page(page)
            if len(comments_page) == 0:
                break
            for comment in comments_page:
                comments.append(
                    {"body": comment.body, "user": comment.user.login}
                )
            page += 1

        return {
            "title": issue.title,
            "body": issue.body,
            "comments": str(comments),
        }

    def comment_on_issue(self, comment_query: str) -> str:
        """
        Adds a comment to a github issue
        Parameters:
            comment_query(str): a string which contains the issue number, two newlines, and the comment.
                for example: "1\n\nWorking on it now" adds the comment "working on it now" to issue 1
        Returns:
            str: A success or failure message
        """
        issue_number = int(comment_query.split("\n\n")[0])
        comment = comment_query[len(str(issue_number)) + 2 :]
        try:
            issue = self.github_repo_instance.get_issue(number=issue_number)
            issue.create_comment(comment)
            return "Commented on issue " + str(issue_number)
        except Exception as e:
            return "Unable to make comment due to error:\n" + str(e)

    def create_file(self, file_query: str) -> str:
        """
        Creates a new file on the Github repo
        Parameters:
            file_query(str): a string which contains the file path and the file contents. 
                The file path is the first line in the string, and the contents are the rest of the string.
                For example, "hello_world.md\n# Hello World!"
        Returns:
            str: A success or failure message
        """
        file_path = file_query.split("\n")[0]
        file_contents = file_query[len(file_path) + 2 :]
        try:
            self.github_repo_instance.create_file(
                path=file_path,
                message="Create " + file_path,
                content=file_contents,
                branch=self.github_branch,
            )
            return "Created file " + file_path
        except Exception as e:
            return "Unable to make file due to error:\n" + str(e)

    def read_file(self, file_path: str) -> str:
        """
        Reads a file from the github repo
        Parameters:
            file_path(str): the file path
        Returns:
            str: The file decoded as a string
        """
        file = self.github_repo_instance.get_contents(file_path)
        return file.decoded_content.decode("utf-8")

    def update_file(self, file_query: str) -> str:
        """
        Updates a file with new content.
        Parameters:
            file_query(str): Contains the file path and the file contents.
                The old file contents is wrapped in OLD <<<< and >>>> OLD
                The new file contents is wrapped in NEW <<<< and >>>> NEW
                For example:
                /test/hello.txt
                OLD <<<<
                Hello Earth!
                >>>> OLD
                NEW <<<<
                Hello Mars!
                >>>> NEW
        Returns:
            A success or failure message
        """
        try:
            file_path = file_query.split("\n")[0]
            old_file_contents = file_query.split("OLD <<<<")[1].split(">>>> OLD")[0].strip()
            new_file_contents = file_query.split("NEW <<<<")[1].split(">>>> NEW")[0].strip()

            file_content = self.read_file(file_path)
            updated_file_content = file_content.replace(
                old_file_contents, new_file_contents
            )

            if file_content == updated_file_content:
                return (
                    "File content was not updated because the old content was not found. "
                    "It may be helpful to use the read_file action to get "
                    "the current file contents."
                )

            self.github_repo_instance.update_file(
                path=file_path,
                message="Update " + file_path,
                content=updated_file_content,
                branch=self.github_branch,
                sha=self.github_repo_instance.get_contents(file_path).sha,
            )
            return "Updated file " + file_path
        except Exception as e:
            return "Unable to update file due to error:\n" + str(e)

    def delete_file(self, file_path: str) -> str:
        """
        Deletes a file from the repo
        Parameters:
            file_path(str): Where the file is
        Returns:
            str: Success or failure message
        """
        try:
            file = self.github_repo_instance.get_contents(file_path)
            self.github_repo_instance.delete_file(
                path=file_path,
                message="Delete " + file_path,
                branch=self.github_branch,
                sha=file.sha,
            )
            return "Deleted file " + file_path
        except Exception as e:
            return "Unable to delete file due to error:\n" + str(e)

    def run(self, mode: str, query: str) -> str:
        if mode == "get_issues":
            return self.get_issues()
        elif mode == "get_issue":
            return json.dumps(self.get_issue(int(query)))
        elif mode == "comment_on_issue":
            return self.comment_on_issue(query)
        elif mode == "create_file":
            return self.create_file(query)
        elif mode == "read_file":
            return self.read_file(query)
        elif mode == "update_file":
            return self.update_file(query)
        elif mode == "delete_file":
            return self.delete_file(query)
        else:
            raise ValueError("Invalid mode" + mode)<|MERGE_RESOLUTION|>--- conflicted
+++ resolved
@@ -2,7 +2,6 @@
 import json
 from typing import Any, Dict, List, Optional
 from pydantic import BaseModel, Extra, root_validator
-<<<<<<< HEAD
 from github.Issue import Issue
 from langchain.tools.github.prompt import (
     COMMENT_ON_ISSUE_PROMPT,
@@ -13,9 +12,6 @@
     READ_FILE_PROMPT,
     UPDATE_FILE_PROMPT,
 )
-=======
-
->>>>>>> aa0e69bc
 from langchain.utils import get_from_dict_or_env
 
 
