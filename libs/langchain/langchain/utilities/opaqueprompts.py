--- conflicted
+++ resolved
@@ -1,106 +1,3 @@
 from langchain_community.utilities.opaqueprompts import desanitize, sanitize
 
-<<<<<<< HEAD
-
-def sanitize(
-    input: Union[str, Dict[str, str]],
-) -> Dict[str, Union[str, Dict[str, str]]]:
-    """
-    Sanitize input string or dict of strings by replacing sensitive data with
-    placeholders.
-
-    It returns the sanitized input string or dict of strings and the secure
-    context as a dict following the format:
-    {
-        "sanitized_input": <sanitized input string or dict of strings>,
-        "secure_context": <secure context>
-    }
-
-    The secure context is a bytes object that is needed to de-sanitize the response
-    from the LLM.
-
-    Args:
-        input: Input string or dict of strings.
-
-    Returns:
-        Sanitized input string or dict of strings and the secure context
-        as a dict following the format:
-        {
-            "sanitized_input": <sanitized input string or dict of strings>,
-            "secure_context": <secure context>
-        }
-
-        The `secure_context` needs to be passed to the `desanitize` function.
-
-    Raises:
-        ValueError: If the input is not a string or dict of strings.
-        ImportError: If the `opaqueprompts` Python package is not installed.
-    """
-    try:
-        import opaqueprompts as op
-    except ImportError:
-        raise ImportError(
-            "Could not import the `opaqueprompts` Python package, "
-            "please install it with `pip install opaqueprompts`."
-        )
-
-    if isinstance(input, str):
-        # the input could be a string, so we sanitize the string
-        sanitize_response: op.SanitizeResponse = op.sanitize([input])
-        return {
-            "sanitized_input": sanitize_response.sanitized_texts[0],
-            "secure_context": sanitize_response.secure_context,
-        }
-
-    if isinstance(input, dict):
-        # the input could be a dict[string, string], so we sanitize the values
-        values = list()
-
-        # get the values from the dict
-        for key in input:
-            values.append(input[key])
-
-        # sanitize the values
-        sanitize_values_response: op.SanitizeResponse = op.sanitize(values)
-
-        # reconstruct the dict with the sanitized values
-        sanitized_input_values = sanitize_values_response.sanitized_texts
-        idx = 0
-        sanitized_input = dict()
-        for key in input:
-            sanitized_input[key] = sanitized_input_values[idx]
-            idx += 1
-
-        return {
-            "sanitized_input": sanitized_input,
-            "secure_context": sanitize_values_response.secure_context,
-        }
-
-    raise ValueError(f"Unexpected input type {type(input)}")
-
-
-def desanitize(sanitized_text: str, secure_context: bytes) -> str:
-    """
-    Restore the original sensitive data from the sanitized text.
-
-    Args:
-        sanitized_text: Sanitized text.
-        secure_context: Secure context returned by the `sanitize` function.
-
-    Returns:
-        De-sanitized text.
-    """
-    try:
-        import opaqueprompts as op
-    except ImportError:
-        raise ImportError(
-            "Could not import the `opaqueprompts` Python package, "
-            "please install it with `pip install opaqueprompts`."
-        )
-    desanitize_response: op.DesanitizeResponse = op.desanitize(
-        sanitized_text, secure_context
-    )
-    return desanitize_response.desanitized_text
-=======
-__all__ = ["sanitize", "desanitize"]
->>>>>>> 267e7160
+__all__ = ["sanitize", "desanitize"]