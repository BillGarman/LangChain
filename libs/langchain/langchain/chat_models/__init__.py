"""**Chat Models** are a variation on language models.

While Chat Models use language models under the hood, the interface they expose
is a bit different. Rather than expose a "text in, text out" API, they expose
an interface where "chat messages" are the inputs and outputs.

**Class hierarchy:**

.. code-block::

    BaseLanguageModel --> BaseChatModel --> <name>  # Examples: ChatOpenAI, ChatGooglePalm

**Main helpers:**

.. code-block::

    AIMessage, BaseMessage, HumanMessage
"""  # noqa: E501

from langchain.chat_models.anthropic import ChatAnthropic
from langchain.chat_models.anyscale import ChatAnyscale
from langchain.chat_models.azure_openai import AzureChatOpenAI
<<<<<<< HEAD
from langchain.chat_models.bedrock import BedrockChat
from langchain.chat_models.chatchatglm import ChatChatGLM
=======
>>>>>>> ddd07001
from langchain.chat_models.ernie import ErnieBotChat
from langchain.chat_models.fake import FakeListChatModel
from langchain.chat_models.google_palm import ChatGooglePalm
from langchain.chat_models.human import HumanInputChatModel
from langchain.chat_models.jinachat import JinaChat
from langchain.chat_models.konko import ChatKonko
from langchain.chat_models.litellm import ChatLiteLLM
from langchain.chat_models.mlflow_ai_gateway import ChatMLflowAIGateway
from langchain.chat_models.ollama import ChatOllama
from langchain.chat_models.openai import ChatOpenAI
from langchain.chat_models.promptlayer_openai import PromptLayerChatOpenAI
from langchain.chat_models.vertexai import ChatVertexAI

__all__ = [
    "ChatOpenAI",
    "AzureChatOpenAI",
    "FakeListChatModel",
    "PromptLayerChatOpenAI",
    "ChatAnthropic",
    "ChatGooglePalm",
    "ChatMLflowAIGateway",
    "ChatOllama",
    "ChatVertexAI",
    "JinaChat",
    "HumanInputChatModel",
    "ChatAnyscale",
    "ChatLiteLLM",
    "ErnieBotChat",
<<<<<<< HEAD
    "ChatChatGLM",
=======
    "ChatKonko",
>>>>>>> ddd07001
]<|MERGE_RESOLUTION|>--- conflicted
+++ resolved
@@ -20,11 +20,8 @@
 from langchain.chat_models.anthropic import ChatAnthropic
 from langchain.chat_models.anyscale import ChatAnyscale
 from langchain.chat_models.azure_openai import AzureChatOpenAI
-<<<<<<< HEAD
 from langchain.chat_models.bedrock import BedrockChat
 from langchain.chat_models.chatchatglm import ChatChatGLM
-=======
->>>>>>> ddd07001
 from langchain.chat_models.ernie import ErnieBotChat
 from langchain.chat_models.fake import FakeListChatModel
 from langchain.chat_models.google_palm import ChatGooglePalm
@@ -53,9 +50,6 @@
     "ChatAnyscale",
     "ChatLiteLLM",
     "ErnieBotChat",
-<<<<<<< HEAD
     "ChatChatGLM",
-=======
     "ChatKonko",
->>>>>>> ddd07001
 ]