"""Wrapper around LiteLLM's model I/O library."""
from __future__ import annotations

import logging
from typing import (
    Any,
    AsyncIterator,
    Callable,
    Dict,
    Iterator,
    List,
    Mapping,
    Optional,
    Tuple,
    Type,
    Union,
)

from langchain.callbacks.manager import (
    AsyncCallbackManagerForLLMRun,
    CallbackManagerForLLMRun,
)
from langchain.chat_models.base import (
    BaseChatModel,
    _agenerate_from_stream,
    _generate_from_stream,
)
from langchain.llms.base import create_base_retry_decorator
from langchain.pydantic_v1 import Field, root_validator
from langchain.schema import (
    ChatGeneration,
    ChatResult,
)
from langchain.schema.messages import (
    AIMessage,
    AIMessageChunk,
    BaseMessage,
    BaseMessageChunk,
    ChatMessage,
    ChatMessageChunk,
    FunctionMessage,
    FunctionMessageChunk,
    HumanMessage,
    HumanMessageChunk,
    SystemMessage,
    SystemMessageChunk,
    FunctionMessage,
    FunctionMessageChunk
)
from langchain.schema.output import ChatGenerationChunk
from langchain.utils import get_from_dict_or_env

logger = logging.getLogger(__name__)


class ChatLiteLLMException(Exception):
    """Error with the `LiteLLM I/O` library"""


<<<<<<< HEAD
def _truncate_at_stop_tokens(
    text: str,
    stop: Optional[List[str]],
) -> str:
    """Truncates text at the earliest stop token found."""
    if stop is None:
        return text

    for stop_token in stop:
        stop_token_idx = text.find(stop_token)
        if stop_token_idx != -1:
            text = text[:stop_token_idx]
    return text

=======
>>>>>>> c6d71246
def _create_retry_decorator(
    llm: ChatLiteLLM,
    run_manager: Optional[
        Union[AsyncCallbackManagerForLLMRun, CallbackManagerForLLMRun]
    ] = None,
) -> Callable[[Any], Any]:
    """Returns a tenacity retry decorator, preconfigured to handle PaLM exceptions"""
    import openai

    errors = [
        openai.error.Timeout,
        openai.error.APIError,
        openai.error.APIConnectionError,
        openai.error.RateLimitError,
        openai.error.ServiceUnavailableError,
    ]
    return create_base_retry_decorator(
        error_types=errors, max_retries=llm.max_retries, run_manager=run_manager
    )


def _convert_dict_to_message(_dict: Mapping[str, Any]) -> BaseMessage:
    role = _dict["role"]
    if role == "user":
        return HumanMessage(content=_dict["content"])
    elif role == "assistant":
        # Fix for azure
        # Also OpenAI returns None for tool invocations
        content = _dict.get("content", "") or ""
        if _dict.get("function_call"):
            additional_kwargs = {"function_call": dict(_dict["function_call"])}
        else:
            additional_kwargs = {}
        return AIMessage(content=content, additional_kwargs=additional_kwargs)
    elif role == "system":
        return SystemMessage(content=_dict["content"])
    elif role == "function":
        return FunctionMessage(content=_dict["content"], name=_dict["name"])
    else:
        return ChatMessage(content=_dict["content"], role=role)


async def acompletion_with_retry(
    llm: ChatLiteLLM,
    run_manager: Optional[AsyncCallbackManagerForLLMRun] = None,
    **kwargs: Any,
) -> Any:
    """Use tenacity to retry the async completion call."""
    retry_decorator = _create_retry_decorator(llm, run_manager=run_manager)

    @retry_decorator
    async def _completion_with_retry(**kwargs: Any) -> Any:
        # Use OpenAI's async api https://github.com/openai/openai-python#async-api
        return await llm.client.acreate(**kwargs)

    return await _completion_with_retry(**kwargs)


def _convert_delta_to_message_chunk(
    _dict: Mapping[str, Any], default_class: Type[BaseMessageChunk]
) -> BaseMessageChunk:
    role = _dict.get("role")
    content = _dict.get("content") or ""
    if _dict.get("function_call"):
        additional_kwargs = {"function_call": dict(_dict["function_call"])}
    else:
        additional_kwargs = {}

    if role == "user" or default_class == HumanMessageChunk:
        return HumanMessageChunk(content=content)
    elif role == "assistant" or default_class == AIMessageChunk:
        return AIMessageChunk(content=content, additional_kwargs=additional_kwargs)
    elif role == "system" or default_class == SystemMessageChunk:
        return SystemMessageChunk(content=content)
    elif role == "function" or default_class == FunctionMessageChunk:
        return FunctionMessageChunk(content=content, name=_dict["name"])
    elif role or default_class == ChatMessageChunk:
        return ChatMessageChunk(content=content, role=role)
    else:
        return default_class(content=content)


def _convert_message_to_dict(message: BaseMessage) -> dict:
    if isinstance(message, ChatMessage):
        message_dict = {"role": message.role, "content": message.content}
    elif isinstance(message, HumanMessage):
        message_dict = {"role": "user", "content": message.content}
    elif isinstance(message, AIMessage):
        message_dict = {"role": "assistant", "content": message.content}
        if "function_call" in message.additional_kwargs:
            message_dict["function_call"] = message.additional_kwargs["function_call"]
    elif isinstance(message, SystemMessage):
        message_dict = {"role": "system", "content": message.content}
    elif isinstance(message, FunctionMessage):
        message_dict = {
            "role": "function",
            "content": message.content,
            "name": message.name,
        }
    else:
        raise ValueError(f"Got unknown type {message}")
    if "name" in message.additional_kwargs:
        message_dict["name"] = message.additional_kwargs["name"]
    return message_dict


class ChatLiteLLM(BaseChatModel):
    client: Any  #: :meta private:
    model: str = "gpt-3.5-turbo"
    model_name: Optional[str] = None
    """Model name to use."""
    openai_api_key: Optional[str] = None
    azure_api_key: Optional[str] = None
    anthropic_api_key: Optional[str] = None
    replicate_api_key: Optional[str] = None
    cohere_api_key: Optional[str] = None
    openrouter_api_key: Optional[str] = None
    streaming: bool = False
    api_base: Optional[str] = None
    organization: Optional[str] = None
    custom_llm_provider: Optional[str] = None
    request_timeout: Optional[Union[float, Tuple[float, float]]] = None
    temperature: Optional[float] = 1
    model_kwargs: Dict[str, Any] = Field(default_factory=dict)
    """Run inference with this temperature. Must by in the closed
       interval [0.0, 1.0]."""
    top_p: Optional[float] = None
    """Decode using nucleus sampling: consider the smallest set of tokens whose
       probability sum is at least top_p. Must be in the closed interval [0.0, 1.0]."""
    top_k: Optional[int] = None
    """Decode using top-k sampling: consider the set of top_k most probable tokens.
       Must be positive."""
    n: int = 1
    """Number of chat completions to generate for each prompt. Note that the API may
       not return the full n completions if duplicates are generated."""
    max_tokens: int = 256

    max_retries: int = 6

    @property
    def _default_params(self) -> Dict[str, Any]:
        """Get the default parameters for calling OpenAI API."""
        set_model_value = self.model
        if self.model_name is not None:
            set_model_value = self.model_name
        return {
            "model": set_model_value,
            "force_timeout": self.request_timeout,
            "max_tokens": self.max_tokens,
            "stream": self.streaming,
            "n": self.n,
            "temperature": self.temperature,
            **self.model_kwargs,
        }

    @property
    def _client_params(self) -> Dict[str, Any]:
        """Get the parameters used for the openai client."""
        set_model_value = self.model
        if self.model_name is not None:
            set_model_value = self.model_name
        self.client.api_base = self.api_base
        self.client.organization = self.organization
        creds: Dict[str, Any] = {
            "model": set_model_value,
            "force_timeout": self.request_timeout,
        }
        return {**self._default_params, **creds}

    def completion_with_retry(
        self, run_manager: Optional[CallbackManagerForLLMRun] = None, **kwargs: Any
    ) -> Any:
        """Use tenacity to retry the completion call."""
        retry_decorator = _create_retry_decorator(self, run_manager=run_manager)

        @retry_decorator
        def _completion_with_retry(**kwargs: Any) -> Any:
            return self.client.completion(**kwargs)

        return _completion_with_retry(**kwargs)

    @root_validator()
    def validate_environment(cls, values: Dict) -> Dict:
        """Validate api key, python package exists, temperature, top_p, and top_k."""
        try:
            import litellm
        except ImportError:
            raise ChatLiteLLMException(
                "Could not import google.generativeai python package. "
                "Please install it with `pip install google-generativeai`"
            )

        values["openai_api_key"] = get_from_dict_or_env(
            values, "openai_api_key", "OPENAI_API_KEY", default=""
        )
        values["azure_api_key"] = get_from_dict_or_env(
            values, "azure_api_key", "AZURE_API_KEY", default=""
        )
        values["anthropic_api_key"] = get_from_dict_or_env(
            values, "anthropic_api_key", "ANTHROPIC_API_KEY", default=""
        )
        values["replicate_api_key"] = get_from_dict_or_env(
            values, "replicate_api_key", "REPLICATE_API_KEY", default=""
        )
        values["openrouter_api_key"] = get_from_dict_or_env(
            values, "openrouter_api_key", "OPENROUTER_API_KEY", default=""
        )
        values["cohere_api_key"] = get_from_dict_or_env(
            values, "cohere_api_key", "COHERE_API_KEY", default=""
        )
        values["huggingface_api_key"] = get_from_dict_or_env(
            values, "huggingface_api_key", "HUGGINGFACE_API_KEY", default=""
        )
        values["together_ai_api_key"] = get_from_dict_or_env(
            values, "together_ai_api_key", "TOGETHERAI_API_KEY", default=""
        )
        values["client"] = litellm

        if values["temperature"] is not None and not 0 <= values["temperature"] <= 1:
            raise ValueError("temperature must be in the range [0.0, 1.0]")

        if values["top_p"] is not None and not 0 <= values["top_p"] <= 1:
            raise ValueError("top_p must be in the range [0.0, 1.0]")

        if values["top_k"] is not None and values["top_k"] <= 0:
            raise ValueError("top_k must be positive")

        return values

    def _generate(
        self,
        messages: List[BaseMessage],
        stop: Optional[List[str]] = None,
        run_manager: Optional[CallbackManagerForLLMRun] = None,
        stream: Optional[bool] = None,
        **kwargs: Any,
    ) -> ChatResult:
        should_stream = stream if stream is not None else self.streaming
        if should_stream:
            stream_iter = self._stream(
                messages, stop=stop, run_manager=run_manager, **kwargs
            )
            return _generate_from_stream(stream_iter)

        message_dicts, params = self._create_message_dicts(messages, stop)
        params = {**params, **kwargs}
        response = self.completion_with_retry(
            messages=message_dicts, run_manager=run_manager, **params
        )
        return self._create_chat_result(response)

    def _create_chat_result(self, response: Mapping[str, Any]) -> ChatResult:
        generations = []
        for res in response["choices"]:
            message = _convert_dict_to_message(res["message"])
            gen = ChatGeneration(
                message=message,
                generation_info=dict(finish_reason=res.get("finish_reason")),
            )
            generations.append(gen)
        token_usage = response.get("usage", {})
        set_model_value = self.model
        if self.model_name is not None:
            set_model_value = self.model_name
        llm_output = {"token_usage": token_usage, "model": set_model_value}
        return ChatResult(generations=generations, llm_output=llm_output)

    def _create_message_dicts(
        self, messages: List[BaseMessage], stop: Optional[List[str]]
    ) -> Tuple[List[Dict[str, Any]], Dict[str, Any]]:
        params = self._client_params
        if stop is not None:
            if "stop" in params:
                raise ValueError("`stop` found in both the input and default params.")
            params["stop"] = stop
        message_dicts = [_convert_message_to_dict(m) for m in messages]
        return message_dicts, params

    def _stream(
        self,
        messages: List[BaseMessage],
        stop: Optional[List[str]] = None,
        run_manager: Optional[CallbackManagerForLLMRun] = None,
        **kwargs: Any,
    ) -> Iterator[ChatGenerationChunk]:
        message_dicts, params = self._create_message_dicts(messages, stop)
        params = {**params, **kwargs, "stream": True}

        default_chunk_class = AIMessageChunk
        for chunk in self.completion_with_retry(
            messages=message_dicts, run_manager=run_manager, **params
        ):
            if len(chunk["choices"]) == 0:
                continue
            delta = chunk["choices"][0]["delta"]
            chunk = _convert_delta_to_message_chunk(delta, default_chunk_class)
            default_chunk_class = chunk.__class__
            yield ChatGenerationChunk(message=chunk)
            if run_manager:
                run_manager.on_llm_new_token(chunk.content)

    async def _astream(
        self,
        messages: List[BaseMessage],
        stop: Optional[List[str]] = None,
        run_manager: Optional[AsyncCallbackManagerForLLMRun] = None,
        **kwargs: Any,
    ) -> AsyncIterator[ChatGenerationChunk]:
        message_dicts, params = self._create_message_dicts(messages, stop)
        params = {**params, **kwargs, "stream": True}

        default_chunk_class = AIMessageChunk
        async for chunk in await acompletion_with_retry(
            self, messages=message_dicts, run_manager=run_manager, **params
        ):
            if len(chunk["choices"]) == 0:
                continue
            delta = chunk["choices"][0]["delta"]
            chunk = _convert_delta_to_message_chunk(delta, default_chunk_class)
            default_chunk_class = chunk.__class__
            yield ChatGenerationChunk(message=chunk)
            if run_manager:
                await run_manager.on_llm_new_token(chunk.content)

    async def _agenerate(
        self,
        messages: List[BaseMessage],
        stop: Optional[List[str]] = None,
        run_manager: Optional[AsyncCallbackManagerForLLMRun] = None,
        stream: Optional[bool] = None,
        **kwargs: Any,
    ) -> ChatResult:
        should_stream = stream if stream is not None else self.streaming
        if should_stream:
            stream_iter = self._astream(
                messages=messages, stop=stop, run_manager=run_manager, **kwargs
            )
            return await _agenerate_from_stream(stream_iter)

        message_dicts, params = self._create_message_dicts(messages, stop)
        params = {**params, **kwargs}
        response = await acompletion_with_retry(
            self, messages=message_dicts, run_manager=run_manager, **params
        )
        return self._create_chat_result(response)

    @property
    def _identifying_params(self) -> Dict[str, Any]:
        """Get the identifying parameters."""
        set_model_value = self.model
        if self.model_name is not None:
            set_model_value = self.model_name
        return {
            "model": set_model_value,
            "temperature": self.temperature,
            "top_p": self.top_p,
            "top_k": self.top_k,
            "n": self.n,
        }

    @property
    def _llm_type(self) -> str:
        return "litellm-chat"<|MERGE_RESOLUTION|>--- conflicted
+++ resolved
@@ -57,23 +57,6 @@
     """Error with the `LiteLLM I/O` library"""
 
 
-<<<<<<< HEAD
-def _truncate_at_stop_tokens(
-    text: str,
-    stop: Optional[List[str]],
-) -> str:
-    """Truncates text at the earliest stop token found."""
-    if stop is None:
-        return text
-
-    for stop_token in stop:
-        stop_token_idx = text.find(stop_token)
-        if stop_token_idx != -1:
-            text = text[:stop_token_idx]
-    return text
-
-=======
->>>>>>> c6d71246
 def _create_retry_decorator(
     llm: ChatLiteLLM,
     run_manager: Optional[
