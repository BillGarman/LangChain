import json
import logging
from abc import ABC, abstractmethod
from typing import Any, List, Optional

from sqlalchemy import Column, Integer, Text, create_engine

try:
    from sqlalchemy.orm import declarative_base
except ImportError:
    from sqlalchemy.ext.declarative import declarative_base
from langchain_core.chat_history import BaseChatMessageHistory
from langchain_core.messages import (
    BaseMessage,
    message_to_dict,
    messages_from_dict,
)
from sqlalchemy.orm import sessionmaker

logger = logging.getLogger(__name__)


class BaseMessageConverter(ABC):
    """The class responsible for converting BaseMessage to your SQLAlchemy model."""

    @abstractmethod
    def from_sql_model(self, sql_message: Any) -> BaseMessage:
        """Convert a SQLAlchemy model to a BaseMessage instance."""
        raise NotImplementedError

    @abstractmethod
    def to_sql_model(self, message: BaseMessage, session_id: str) -> Any:
        """Convert a BaseMessage instance to a SQLAlchemy model."""
        raise NotImplementedError

    @abstractmethod
    def get_sql_model_class(self) -> Any:
        """Get the SQLAlchemy model class."""
        raise NotImplementedError


def create_message_model(table_name, DynamicBase):  # type: ignore
    """
    Create a message model for a given table name.

    Args:
        table_name: The name of the table to use.
        DynamicBase: The base class to use for the model.

    Returns:
        The model class.

    """

    # Model decleared inside a function to have a dynamic table name
    class Message(DynamicBase):
        __tablename__ = table_name
        id = Column(Integer, primary_key=True)
        session_id = Column(Text)
        message = Column(Text)

    return Message


class DefaultMessageConverter(BaseMessageConverter):
    """The default message converter for SQLChatMessageHistory."""

    def __init__(self, table_name: str):
        self.model_class = create_message_model(table_name, declarative_base())

    def from_sql_model(self, sql_message: Any) -> BaseMessage:
        return messages_from_dict([json.loads(sql_message.message)])[0]

    def to_sql_model(self, message: BaseMessage, session_id: str) -> Any:
        return self.model_class(
<<<<<<< HEAD
            session_id=session_id,
            message=json.dumps(_message_to_dict(message), ensure_ascii=False),
=======
            session_id=session_id, message=json.dumps(message_to_dict(message))
>>>>>>> 16af2824
        )

    def get_sql_model_class(self) -> Any:
        return self.model_class


class SQLChatMessageHistory(BaseChatMessageHistory):
    """Chat message history stored in an SQL database."""

    def __init__(
        self,
        session_id: str,
        connection_string: str,
        table_name: str = "message_store",
        session_id_field_name: str = "session_id",
        custom_message_converter: Optional[BaseMessageConverter] = None,
    ):
        self.connection_string = connection_string
        self.engine = create_engine(connection_string, echo=False)
        self.session_id_field_name = session_id_field_name
        self.converter = custom_message_converter or DefaultMessageConverter(table_name)
        self.sql_model_class = self.converter.get_sql_model_class()
        if not hasattr(self.sql_model_class, session_id_field_name):
            raise ValueError("SQL model class must have session_id column")
        self._create_table_if_not_exists()

        self.session_id = session_id
        self.Session = sessionmaker(self.engine)

    def _create_table_if_not_exists(self) -> None:
        self.sql_model_class.metadata.create_all(self.engine)

    @property
    def messages(self) -> List[BaseMessage]:  # type: ignore
        """Retrieve all messages from db"""
        with self.Session() as session:
            result = (
                session.query(self.sql_model_class)
                .where(
                    getattr(self.sql_model_class, self.session_id_field_name)
                    == self.session_id
                )
                .order_by(self.sql_model_class.id.asc())
            )
            messages = []
            for record in result:
                messages.append(self.converter.from_sql_model(record))
            return messages

    def add_message(self, message: BaseMessage) -> None:
        """Append the message to the record in db"""
        with self.Session() as session:
            session.add(self.converter.to_sql_model(message, self.session_id))
            session.commit()

    def clear(self) -> None:
        """Clear session memory from db"""

        with self.Session() as session:
            session.query(self.sql_model_class).filter(
                getattr(self.sql_model_class, self.session_id_field_name)
                == self.session_id
            ).delete()
            session.commit()<|MERGE_RESOLUTION|>--- conflicted
+++ resolved
@@ -73,12 +73,8 @@
 
     def to_sql_model(self, message: BaseMessage, session_id: str) -> Any:
         return self.model_class(
-<<<<<<< HEAD
             session_id=session_id,
-            message=json.dumps(_message_to_dict(message), ensure_ascii=False),
-=======
-            session_id=session_id, message=json.dumps(message_to_dict(message))
->>>>>>> 16af2824
+            message=json.dumps(message_to_dict(message), ensure_ascii=False),
         )
 
     def get_sql_model_class(self) -> Any:
