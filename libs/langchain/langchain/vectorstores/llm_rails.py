--- conflicted
+++ resolved
@@ -1,248 +1,3 @@
 from langchain_community.vectorstores.llm_rails import LLMRails, LLMRailsRetriever
 
-<<<<<<< HEAD
-import json
-import logging
-import os
-import uuid
-from typing import Any, Iterable, List, Optional, Tuple
-
-import requests
-from langchain_core.documents import Document
-from langchain_core.embeddings import Embeddings
-from langchain_core.pydantic_v1 import Field
-
-from langchain.vectorstores.base import VectorStore, VectorStoreRetriever
-
-
-class LLMRails(VectorStore):
-    """Implementation of Vector Store using LLMRails.
-
-     See https://llmrails.com/
-
-    Example:
-        .. code-block:: python
-
-            from langchain.vectorstores import LLMRails
-
-            vectorstore = LLMRails(
-                api_key=llm_rails_api_key,
-                datastore_id=datastore_id
-            )
-    """
-
-    def __init__(
-        self,
-        datastore_id: Optional[str] = None,
-        api_key: Optional[str] = None,
-    ):
-        """Initialize with LLMRails API."""
-        self._datastore_id = datastore_id or os.environ.get("LLM_RAILS_DATASTORE_ID")
-        self._api_key = api_key or os.environ.get("LLM_RAILS_API_KEY")
-        if self._api_key is None:
-            logging.warning("Can't find Rails credentials in environment.")
-
-        self._session = requests.Session()  # to reuse connections
-        self.datastore_id = datastore_id
-        self.base_url = "https://api.llmrails.com/v1"
-
-    def _get_post_headers(self) -> dict:
-        """Returns headers that should be attached to each post request."""
-        return {"X-API-KEY": self._api_key}
-
-    def add_texts(
-        self,
-        texts: Iterable[str],
-        metadatas: Optional[List[dict]] = None,
-        **kwargs: Any,
-    ) -> List[str]:
-        """Run more texts through the embeddings and add to the vectorstore.
-
-        Args:
-            texts: Iterable of strings to add to the vectorstore.
-
-        Returns:
-            List of ids from adding the texts into the vectorstore.
-
-        """
-        names: List[str] = []
-        for text in texts:
-            doc_name = str(uuid.uuid4())
-            response = self._session.post(
-                f"{self.base_url}/datastores/{self._datastore_id}/text",
-                json={"name": doc_name, "text": text},
-                verify=True,
-                headers=self._get_post_headers(),
-            )
-
-            if response.status_code != 200:
-                logging.error(
-                    f"Create request failed for doc_name = {doc_name} with status code "
-                    f"{response.status_code}, reason {response.reason}, text "
-                    f"{response.text}"
-                )
-
-                return names
-
-            names.append(doc_name)
-
-        return names
-
-    def add_files(
-        self,
-        files_list: Iterable[str],
-        metadatas: Optional[List[dict]] = None,
-        **kwargs: Any,
-    ) -> bool:
-        """
-        LLMRails provides a way to add documents directly via our API where
-        pre-processing and chunking occurs internally in an optimal way
-        This method provides a way to use that API in LangChain
-
-        Args:
-            files_list: Iterable of strings, each representing a local file path.
-                    Files could be text, HTML, PDF, markdown, doc/docx, ppt/pptx, etc.
-                    see API docs for full list
-
-        Returns:
-            List of ids associated with each of the files indexed
-        """
-        files = []
-
-        for file in files_list:
-            if not os.path.exists(file):
-                logging.error(f"File {file} does not exist, skipping")
-                continue
-
-            files.append(("file", (os.path.basename(file), open(file, "rb"))))
-
-        response = self._session.post(
-            f"{self.base_url}/datastores/{self._datastore_id}/file",
-            files=files,
-            verify=True,
-            headers=self._get_post_headers(),
-        )
-
-        if response.status_code != 200:
-            logging.error(
-                f"Create request failed for datastore = {self._datastore_id} "
-                f"with status code {response.status_code}, reason {response.reason}, "
-                f"text {response.text}"
-            )
-
-            return False
-
-        return True
-
-    def similarity_search_with_score(
-        self, query: str, k: int = 5
-    ) -> List[Tuple[Document, float]]:
-        """Return LLMRails documents most similar to query, along with scores.
-
-        Args:
-            query: Text to look up documents similar to.
-            k: Number of Documents to return. Defaults to 5 Max 10.
-            alpha: parameter for hybrid search .
-
-        Returns:
-            List of Documents most similar to the query and score for each.
-        """
-        response = self._session.post(
-            headers=self._get_post_headers(),
-            url=f"{self.base_url}/datastores/{self._datastore_id}/search",
-            data=json.dumps({"k": k, "text": query}, ensure_ascii=False),
-            timeout=10,
-        )
-
-        if response.status_code != 200:
-            logging.error(
-                "Query failed %s",
-                f"(code {response.status_code}, reason {response.reason}, details "
-                f"{response.text})",
-            )
-            return []
-
-        results = response.json()["results"]
-        docs = [
-            (
-                Document(
-                    page_content=x["text"],
-                    metadata={
-                        key: value
-                        for key, value in x["metadata"].items()
-                        if key != "score"
-                    },
-                ),
-                x["metadata"]["score"],
-            )
-            for x in results
-        ]
-
-        return docs
-
-    def similarity_search(
-        self, query: str, k: int = 4, **kwargs: Any
-    ) -> List[Document]:
-        """Return LLMRails documents most similar to query, along with scores.
-
-        Args:
-            query: Text to look up documents similar to.
-            k: Number of Documents to return. Defaults to 5.
-
-        Returns:
-            List of Documents most similar to the query
-        """
-        docs_and_scores = self.similarity_search_with_score(query, k=k)
-
-        return [doc for doc, _ in docs_and_scores]
-
-    @classmethod
-    def from_texts(
-        cls,
-        texts: List[str],
-        embedding: Optional[Embeddings] = None,
-        metadatas: Optional[List[dict]] = None,
-        **kwargs: Any,
-    ) -> LLMRails:
-        """Construct LLMRails wrapper from raw documents.
-        This is intended to be a quick way to get started.
-        Example:
-            .. code-block:: python
-
-                from langchain.vectorstores import LLMRails
-                llm_rails = LLMRails.from_texts(
-                    texts,
-                    datastore_id=datastore_id,
-                    api_key=llm_rails_api_key
-                )
-        """
-        # Note: LLMRails generates its own embeddings, so we ignore the provided
-        # embeddings (required by interface)
-        llm_rails = cls(**kwargs)
-        llm_rails.add_texts(texts)
-        return llm_rails
-
-    def as_retriever(self, **kwargs: Any) -> LLMRailsRetriever:
-        return LLMRailsRetriever(vectorstore=self, **kwargs)
-
-
-class LLMRailsRetriever(VectorStoreRetriever):
-    """Retriever for LLMRails."""
-
-    vectorstore: LLMRails
-    search_kwargs: dict = Field(default_factory=lambda: {"k": 5})
-    """Search params.
-        k: Number of Documents to return. Defaults to 5.
-        alpha: parameter for hybrid search .
-    """
-
-    def add_texts(self, texts: List[str]) -> None:
-        """Add text to the datastore.
-
-        Args:
-            texts (List[str]): The text
-        """
-        self.vectorstore.add_texts(texts)
-=======
-__all__ = ["LLMRails", "LLMRailsRetriever"]
->>>>>>> b9ef92f2
+__all__ = ["LLMRails", "LLMRailsRetriever"]