--- conflicted
+++ resolved
@@ -1,626 +1,3 @@
 from langchain_community.vectorstores.vearch import Vearch
 
-<<<<<<< HEAD
-import os
-import time
-import uuid
-from typing import (TYPE_CHECKING, Any, Dict, Iterable, List, Optional, Tuple,
-                    Type)
-
-import numpy as np
-from langchain.docstore.document import Document
-from langchain.schema.embeddings import Embeddings
-from langchain.vectorstores.base import VectorStore
-
-if TYPE_CHECKING:
-    import vearch
-
-DEFAULT_TOPN = 4
-
-
-class Vearch(VectorStore):
-    _DEFAULT_TABLE_NAME = "langchain_vearch"
-    _DEFAULT_CLUSTER_DB_NAME = "cluster_client_db"
-    _DEFAULT_VERSION = 1
-
-    def __init__(
-        self,
-        embedding_function: Embeddings,
-        path_or_url: Optional[str] = None,
-        table_name: str = _DEFAULT_TABLE_NAME,
-        db_name: str = _DEFAULT_CLUSTER_DB_NAME,
-        flag: int = _DEFAULT_VERSION,
-        **kwargs: Any,
-    ) -> None:
-        """Initialize vearch vector store
-        flag 1 for cluster,0 for standalone
-        """
-        try:
-            if flag:
-                import vearch_cluster
-            else:
-                import vearch
-        except ImportError:
-            raise ValueError(
-                "Could not import suitable python package. "
-                "Please install it with `pip install vearch or vearch_cluster`."
-            )
-
-        if flag:
-            if path_or_url is None:
-                raise ValueError("Please input url of cluster")
-            if not db_name:
-                db_name = self._DEFAULT_CLUSTER_DB_NAME
-                db_name += "_"
-                db_name += str(uuid.uuid4()).split("-")[-1]
-            self.using_db_name = db_name
-            self.url = path_or_url
-            self.vearch = vearch_cluster.VearchCluster(path_or_url)
-
-        else:
-            if path_or_url is None:
-                metadata_path = os.getcwd().replace("\\", "/")
-            else:
-                metadata_path = path_or_url
-            if not os.path.isdir(metadata_path):
-                os.makedirs(metadata_path)
-            log_path = os.path.join(metadata_path, "log")
-            if not os.path.isdir(log_path):
-                os.makedirs(log_path)
-            self.vearch = vearch.Engine(metadata_path, log_path)
-            self.using_metapath = metadata_path
-        if not table_name:
-            table_name = self._DEFAULT_TABLE_NAME
-            table_name += "_"
-            table_name += str(uuid.uuid4()).split("-")[-1]
-        self.using_table_name = table_name
-        self.embedding_func = embedding_function
-        self.flag = flag
-
-    @property
-    def embeddings(self) -> Optional[Embeddings]:
-        return self.embedding_func
-
-    @classmethod
-    def from_documents(
-        cls: Type[Vearch],
-        documents: List[Document],
-        embedding: Embeddings,
-        path_or_url: Optional[str] = None,
-        table_name: str = _DEFAULT_TABLE_NAME,
-        db_name: str = _DEFAULT_CLUSTER_DB_NAME,
-        flag: int = _DEFAULT_VERSION,
-        **kwargs: Any,
-    ) -> Vearch:
-        """Return Vearch VectorStore"""
-
-        texts = [d.page_content for d in documents]
-        metadatas = [d.metadata for d in documents]
-
-        return cls.from_texts(
-            texts = texts,
-            embedding = embedding,
-            metadatas = metadatas,
-            path_or_url = path_or_url,
-            table_name = table_name,
-            db_name = db_name,
-            flag = flag,
-            **kwargs,
-        )
-
-    @classmethod
-    def from_texts(
-        cls: Type[Vearch],
-        texts: List[str],
-        embedding: Embeddings,
-        metadatas: Optional[List[dict]] = None,
-        path_or_url: Optional[str] = None,
-        table_name: str = _DEFAULT_TABLE_NAME,
-        db_name: str = _DEFAULT_CLUSTER_DB_NAME,
-        flag: int = _DEFAULT_VERSION,
-        **kwargs: Any,
-    ) -> Vearch:
-        """Return Vearch VectorStore"""
-
-        vearch_db = cls(
-            embedding_function = embedding,
-            embedding = embedding,
-            path_or_url = path_or_url,
-            db_name = db_name,
-            table_name = table_name,
-            flag = flag,
-        )
-        vearch_db.add_texts(texts = texts, metadatas = metadatas)
-        return vearch_db
-
-    def _get_matadata_field(
-        self,
-        metadatas: Optional[List[dict]] = None
-    ):
-        field_list = []
-        if metadatas:
-            for key, value in metadatas[0].items():
-                if isinstance(value, int):
-                    field_list.append({"field": key, "type": "int"})
-                    continue
-                if isinstance(value, str):
-                    field_list.append({"field": key, "type": "str"})
-                    continue
-                if isinstance(value, float):
-                    field_list.append({"field": key, "type": "float"})
-                    continue
-                else:
-                    raise ValueError("Please check data type,support int, str, float")
-        self.field_list = field_list
-
-    def _create_table(
-        self,
-        dim: int = 1024,
-    ) -> int:
-        """
-        Create VectorStore Table
-        Args:
-            dim:dimension of vector
-            fields_list: the field you want to store
-        Return:
-            code,0 for success,1 for failed
-        """
-
-        type_dict = {"int": vearch.dataType.INT, "str": vearch.dataType.STRING,
-                        "float": vearch.dataType.FLOAT}
-        engine_info = {
-            "index_size": 1,
-            "retrieval_type": "HNSW",
-            "retrieval_param": {"metric_type": "InnerProduct","nlinks":-1,
-                                        "efConstruction": -1 },
-        }
-        filed_list_add=self.field_list + [{"field": "text", "type": "str"}]
-        fields = [
-            vearch.GammaFieldInfo(fi["field"], type_dict[fi["type"]])
-            for fi in filed_list_add
-        ]
-        vector_field = vearch.GammaVectorInfo(
-            name = "text_embedding",
-            type = vearch.dataType.VECTOR,
-            is_index = True,
-            dimension = dim,
-            model_id = "",
-            store_type = "MemoryOnly",
-            store_param = {"cache_size": 10000},
-            has_source = False,
-        )
-        response_code = self.vearch.create_table(
-            engine_info,
-            name = self.using_table_name,
-            fields = fields,
-            vector_field = vector_field,
-        )
-        return response_code
-
-    def _create_space(
-        self,
-        dim: int = 1024,
-    ) -> int:
-        """
-        Create VectorStore space
-        Args:
-            dim:dimension of vector
-        Return:
-            code,0 failed for ,1 for success
-        """
-        type_dict = {"int": "integer", "str": "string", "float": "float"}
-        space_config = {
-            "name": self.using_table_name,
-            "partition_num": 1,
-            "replica_num": 1,
-            "engine": {
-                "index_size": 1,
-                "retrieval_type": "HNSW",
-                "retrieval_param": {
-                    "metric_type": "InnerProduct",
-                    "nlinks":-1,
-                    "efConstruction": -1
-                },
-            },
-        }
-        tmp_proer = {
-                "text": {"type": "string"},
-                "text_embedding": {
-                    "type": "vector",
-                    "index": True,
-                    "dimension": dim,
-                    "store_type": "MemoryOnly",
-                },
-            }
-        for item in self.field_list:
-             tmp_proer[item["field"]] = {"type":type_dict[item["type"]]}
-        space_config["properties"] = tmp_proer
-        response_code = self.vearch.create_space(self.using_db_name, space_config)
-
-        return response_code
-
-    def add_texts(
-        self,
-        texts: Iterable[str],
-        metadatas: Optional[List[dict]] = None,
-        **kwargs: Any,
-    ) -> List[str]:
-        """
-        Returns:
-            List of ids from adding the texts into the vectorstore.
-        """
-        embeddings = None
-        if self.embedding_func is not None:
-            embeddings = self.embedding_func.embed_documents(list(texts))
-        if embeddings is None:
-            raise ValueError("embeddings is None")
-        self._get_matadata_field(metadatas)
-        if self.flag:
-            dbs_list = self.vearch.list_dbs()
-            if self.using_db_name not in dbs_list:
-                create_db_code = self.vearch.create_db(self.using_db_name)
-                if not create_db_code:
-                    raise ValueError("create db failed!!!")
-            space_list = self.vearch.list_spaces(self.using_db_name)
-            if self.using_table_name not in space_list:
-                create_space_code = self._create_space(len(embeddings[0]))
-                if not create_space_code:
-                    raise ValueError("create space failed!!!")
-            docid = []
-            if embeddings is not None and metadatas is not None:
-                meta_field_list = [i["field"] for i in self.field_list]
-                for text, metadata, embed in zip(texts, metadatas, embeddings):
-                    profiles: dict[str, Any] = {}
-                    profiles["text"] = text
-                    for f in meta_field_list:
-                         profiles[f] = metadata[f]
-                    embed_np = np.array(embed)
-                    profiles["text_embedding"] = {
-                        "feature": (embed_np / np.linalg.norm(embed_np)).tolist()
-                    }
-                    insert_res = self.vearch.insert_one(
-                        self.using_db_name, self.using_table_name, profiles
-                    )
-                    if insert_res["status"] == 200:
-                        docid.append(insert_res["_id"])
-                        continue
-                    else:
-                        retry_insert = self.vearch.insert_one(
-                            self.using_db_name, self.using_table_name, profiles
-                        )
-                        docid.append(retry_insert["_id"])
-                        continue
-        else:
-            table_path = os.path.join(
-                self.using_metapath, self.using_table_name + ".schema"
-            )
-            if not os.path.exists(table_path):
-                dim = len(embeddings[0])
-                response_code = self._create_table(dim)
-                if response_code:
-                    raise ValueError("create table failed!!!")
-            if embeddings is not None and metadatas is not None:
-                doc_items = []
-                meta_field_list = [i["field"] for i in self.field_list]
-                for text, metadata, embed in zip(texts, metadatas, embeddings):
-                    profiles_v: dict[str, Any] = {}
-                    profiles_v["text"] = text
-                    for f in meta_field_list:
-                         profiles_v[f] = metadata[f]
-                    embed_np = np.array(embed)
-                    profiles_v["text_embedding"] = embed_np / np.linalg.norm(embed_np)
-                    doc_items.append(profiles_v)
-
-                docid = self.vearch.add(doc_items)
-                t_time = 0
-                while len(docid) != len(embeddings):
-                    time.sleep(0.5)
-                    if t_time > 6:
-                        break
-                    t_time += 1
-                self.vearch.dump()
-        return docid
-
-    def _load(self) -> None:
-        """
-        load vearch engine for standalone vearch
-        """
-        self.vearch.load()
-
-    @classmethod
-    def load_local(
-        cls,
-        embedding: Embeddings,
-        path_or_url: Optional[str] = None,
-        table_name: str = _DEFAULT_TABLE_NAME,
-        db_name: str = _DEFAULT_CLUSTER_DB_NAME,
-        flag: int = _DEFAULT_VERSION,
-        **kwargs: Any,
-    ) -> Vearch:
-        """Load the local specified table of standalone vearch.
-        Returns:
-            Success or failure of loading the local specified table
-        """
-        if not path_or_url:
-            raise ValueError("No metadata path!!!")
-        if not table_name:
-            raise ValueError("No table name!!!")
-        table_path = os.path.join(path_or_url, table_name + ".schema")
-        if not os.path.exists(table_path):
-            raise ValueError("vearch vectorbase table not exist!!!")
-
-        vearch_db = cls(
-            embedding_function = embedding,
-            path_or_url = path_or_url,
-            table_name = table_name,
-            db_name = db_name,
-            flag = flag,
-        )
-        vearch_db._load()
-        return vearch_db
-
-    def _get_field_list_from_c(self):
-        
-        pass
-    def similarity_search(
-        self,
-        query: str,
-        k: int = DEFAULT_TOPN,
-        **kwargs: Any,
-    ) -> List[Document]:
-        """
-        Return docs most similar to query.
-
-        """
-        if self.embedding_func is None:
-            raise ValueError("embedding_func is None!!!")
-        embeddings = self.embedding_func.embed_query(query)
-        docs = self.similarity_search_by_vector(embeddings, k)
-        return docs
-
-    def similarity_search_by_vector(
-        self,
-        embedding: List[float],
-        k: int = DEFAULT_TOPN,
-        **kwargs: Any,
-    ) -> List[Document]:
-        """The most k similar documents and scores of the specified query.
-        Args:
-            embeddings: embedding vector of the query.
-            k: The k most similar documents to the text query.
-            min_score: the score of similar documents to the text query
-        Returns:
-            The k most similar documents to the specified text query.
-            0 is dissimilar, 1 is the most similar.
-        """
-        embed = np.array(embedding)
-       
-        meta_field_list = self.vearch.get_space(self.using_db_name, 
-                                                        self.using_table_name)
-        meta_field_list.remove("text_embedding")
-        
-        if self.flag:
-            query_data = {
-                "query": {
-                    "sum": [
-                        {
-                            "field": "text_embedding",
-                            "feature": (embed / np.linalg.norm(embed)).tolist(),
-                        }
-                    ],
-                },
-                "retrieval_param": {"metric_type": "InnerProduct", "efSearch": 64},
-                "size": k,
-                "fields": meta_field_list,
-                
-            }
-            query_result = self.vearch.search(
-                self.using_db_name, self.using_table_name, query_data
-            )
-            res = query_result["hits"]["hits"]
-        else:
-            query_data = {
-                "vector": [
-                    {
-                        "field": "text_embedding",
-                        "feature": embed / np.linalg.norm(embed),
-                    }
-                ],
-                "fields": [],
-                "retrieval_param": {"metric_type": "InnerProduct", "efSearch": 64},
-                "topn": k,
-            }
-            query_result = self.vearch.search(query_data)
-            res = query_result[0]["result_items"]
-        docs = []
-        for item in res:
-            content = ""
-            meta_data={}
-            if self.flag:
-                item = item["_source"]
-            for item_key in item:
-                if item_key == "text":
-                    content = item[item_key]
-                    continue
-                if item_key in meta_field_list:
-                    meta_data[item_key] = item[item_key]
-                    meta_field_list.remove(item_key)
-                    continue
-            docs.append(Document(page_content=content, metadata=meta_data))
-        return docs
-
-    def similarity_search_with_score(
-        self,
-        query: str,
-        k: int = DEFAULT_TOPN,
-        **kwargs: Any,
-    ) -> List[Tuple[Document, float]]:
-        """The most k similar documents and scores of the specified query.
-        Args:
-            embeddings: embedding vector of the query.
-            k: The k most similar documents to the text query.
-            min_score: the score of similar documents to the text query
-        Returns:
-            The k most similar documents to the specified text query.
-            0 is dissimilar, 1 is the most similar.
-        """
-        if self.embedding_func is None:
-            raise ValueError("embedding_func is None!!!")
-        embeddings = self.embedding_func.embed_query(query)
-        embed = np.array(embeddings)
-        meta_field_list = self.vearch.get_space(self.using_db_name, 
-                                                        self.using_table_name)
-        meta_field_list.remove("text_embedding")
-        if self.flag:
-            query_data = {
-                "query": {
-                    "sum": [
-                        {
-                            "field": "text_embedding",
-                            "feature": (embed / np.linalg.norm(embed)).tolist(),
-                        }
-                    ],
-                },
-                "size": k,
-                "fields": meta_field_list,
-                "retrieval_param": {"metric_type": "InnerProduct", "efSearch": 64},
-
-            }
-            query_result = self.vearch.search(
-                self.using_db_name, self.using_table_name, query_data
-            )
-            res = query_result["hits"]["hits"]
-        else:
-            query_data = {
-                "vector": [
-                    {
-                        "field": "text_embedding",
-                        "feature": embed / np.linalg.norm(embed),
-                    }
-                ],
-                "fields": [],
-                "retrieval_param": {"metric_type": "InnerProduct", "efSearch": 64},
-                "topn": k,
-            }
-            query_result = self.vearch.search(query_data)
-            res = query_result[0]["result_items"]
-        results: List[Tuple[Document, float]] = []
-        for item in res:
-            content = ""
-            meta_data = {}
-            if self.flag:
-                score = item["_score"]
-                item = item["_source"]
-            for item_key in item:
-                if item_key == "text":
-                    content = item[item_key]
-                    continue
-                if item_key in meta_field_list:
-                    meta_data[item_key] = item[item_key]
-                    meta_field_list.remove(item_key)
-                    continue
-                if self.flag != 1 and item_key == "score":
-                    score = item[item_key]
-                    continue
-            tmp_res = (Document(page_content=content, metadata=meta_data), score)
-            results.append(tmp_res)
-        return results
-
-    def _similarity_search_with_relevance_scores(
-        self,
-        query: str,
-        k: int = 4,
-        **kwargs: Any,
-    ) -> List[Tuple[Document, float]]:
-        return self.similarity_search_with_score(query, k, **kwargs)
-
-    def delete(
-        self,
-        ids: Optional[List[str]] = None,
-        **kwargs: Any,
-    ) -> Optional[bool]:
-        """Delete the documents which have the specified ids.
-
-        Args:
-            ids: The ids of the embedding vectors.
-            **kwargs: Other keyword arguments that subclasses might use.
-        Returns:
-            Optional[bool]: True if deletion is successful.
-            False otherwise, None if not implemented.
-        """
-
-        ret: Optional[bool] = None
-        tmp_res = []
-        if ids is None or ids.__len__() == 0:
-            return ret
-        for _id in ids:
-            if self.flag:
-                ret = self.vearch.delete(self.using_db_name, self.using_table_name, _id)
-            else:
-                ret = self.vearch.del_doc(_id)
-            tmp_res.append(ret)
-        ret = all(i == 0 for i in tmp_res)
-        return ret
-
-    def get(
-        self,
-        ids: Optional[List[str]] = None,
-        **kwargs: Any,
-    ) -> Dict[str, Document]:
-        """Return docs according ids.
-
-        Args:
-            ids: The ids of the embedding vectors.
-        Returns:
-            Documents which satisfy the input conditions.
-        """
-
-        results: Dict[str, Document] = {}
-        meta_field_list = self.vearch.get_space(self.using_db_name, 
-                                                        self.using_table_name)
-        meta_field_list.remove("text_embedding")
-        if ids is None or ids.__len__() == 0:
-            return results
-        if self.flag:
-            query_data = {"query": {"ids": ids}}
-            docs_detail = self.vearch.mget_by_ids(
-                self.using_db_name, self.using_table_name, query_data
-            )
-            for record in docs_detail:
-                if record["found"] is False:
-                    continue
-                content = ""
-                meta_info = {}
-                for field in record["_source"]:
-                    if field == "text":
-                        content = record["_source"][field]
-                        continue
-                    elif field in meta_field_list:
-                        meta_info[field] = record["_source"][field]
-                        meta_field_list.remove(field)
-                        continue
-                results[record["_id"]] = Document(
-                    page_content=content, metadata=meta_info
-                )
-        else:
-            for id in ids:
-                docs_detail = self.vearch.get_doc_by_id(id)
-                if docs_detail == {}:
-                    continue
-                content = ""
-                meta_info = {}
-                for field in docs_detail:
-                    if field == "text":
-                        content = docs_detail[field]
-                        continue
-                    elif field in meta_field_list:
-                        meta_info[field] = docs_detail[field]
-                        meta_field_list.remove(field)
-                        continue
-                results[docs_detail["_id"]] = Document(
-                    page_content=content, metadata=meta_info
-                )
-        return results
-=======
-__all__ = ["Vearch"]
->>>>>>> e830a4e7
+__all__ = ["Vearch"]