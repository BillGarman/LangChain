--- conflicted
+++ resolved
@@ -20,23 +20,13 @@
     cast,
 )
 
-from langsmith.client import Client
-from langsmith.evaluation import RunEvaluator
-from langsmith.run_helpers import is_traceable_function
-from langsmith.run_trees import RunTree
-from langsmith.schemas import Dataset, DataType, Example
-
-<<<<<<< HEAD
+from langchain._api import warn_deprecated
 from langchain.callbacks.manager import (
     AsyncCallbackManagerForChainRun,
     CallbackManager,
     CallbackManagerForChainRun,
     Callbacks,
 )
-=======
-from langchain._api import warn_deprecated
-from langchain.callbacks.manager import Callbacks
->>>>>>> 276c6ba1
 from langchain.callbacks.tracers.evaluation import (
     EvaluatorCallbackHandler,
     wait_for_all_evaluators,
@@ -58,6 +48,11 @@
 from langchain.smith import evaluation as smith_eval
 from langchain.smith.evaluation import config as smith_eval_config
 from langchain.smith.evaluation import name_generation, progress
+from langsmith.client import Client
+from langsmith.evaluation import RunEvaluator
+from langsmith.run_helpers import is_traceable_function
+from langsmith.run_trees import RunTree
+from langsmith.schemas import Dataset, DataType, Example
 
 if TYPE_CHECKING:
     import pandas as pd
