--- conflicted
+++ resolved
@@ -56,11 +56,6 @@
     }
     if isinstance(vectorstore, Qdrant):
         return QdrantTranslator(metadata_key=vectorstore.metadata_payload_key)
-<<<<<<< HEAD
-    return BUILTIN_TRANSLATORS[vectorstore_cls]()
-=======
-    elif isinstance(vectorstore, MyScale):
-        return MyScaleTranslator(metadata_key=vectorstore.metadata_column)
     elif isinstance(vectorstore, Redis):
         return RedisTranslator.from_vectorstore(vectorstore)
     elif vectorstore.__class__ in BUILTIN_TRANSLATORS:
@@ -70,7 +65,6 @@
             f"Self query retriever with Vector Store type {vectorstore.__class__}"
             f" not supported."
         )
->>>>>>> 65e1606d
 
 
 class SelfQueryRetriever(BaseRetriever, BaseModel):
