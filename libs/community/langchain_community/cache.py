--- conflicted
+++ resolved
@@ -69,8 +69,8 @@
     SetupMode,
     _AstraDBCollectionEnvironment,
 )
+from langchain_community.vectorstores.mongodb_atlas import MongoDBAtlasVectorSearch
 from langchain_community.vectorstores.redis import Redis as RedisVectorstore
-from langchain_community.vectorstores.mongodb_atlas import MongoDBAtlasVectorSearch
 
 logger = logging.getLogger(__file__)
 
@@ -1838,9 +1838,14 @@
 
     def clear(self, **kwargs: Any) -> None:
         """Clear the *whole* semantic cache."""
-<<<<<<< HEAD
         self.astra_db.truncate_collection(self.collection_name)
-
+        self.astra_env.ensure_db_setup()
+        self.collection.clear()
+
+    async def aclear(self, **kwargs: Any) -> None:
+        """Clear the *whole* semantic cache."""
+        await self.astra_env.aensure_db_setup()
+        await self.async_collection.clear()
 
 def _generate_mongo_client(connection_string: str):
     try:
@@ -2044,13 +2049,4 @@
             # Delete only entries that have llm_string as "fake-model"
             self.clear(llm_string="fake-model")
         """
-        self.collection.delete_many({**kwargs})
-=======
-        self.astra_env.ensure_db_setup()
-        self.collection.clear()
-
-    async def aclear(self, **kwargs: Any) -> None:
-        """Clear the *whole* semantic cache."""
-        await self.astra_env.aensure_db_setup()
-        await self.async_collection.clear()
->>>>>>> 6746adf3
+        self.collection.delete_many({**kwargs})