--- conflicted
+++ resolved
@@ -2,11 +2,7 @@
 
 import os
 import tempfile
-<<<<<<< HEAD
-from typing import TYPE_CHECKING, Any, List, Optional, Union
-=======
-from typing import TYPE_CHECKING, Callable, List, Optional, Union
->>>>>>> b9016490
+from typing import TYPE_CHECKING, Any, Callable, List, Optional, Union
 
 from langchain_community.document_loaders.unstructured import UnstructuredBaseLoader
 
@@ -31,12 +27,9 @@
         aws_secret_access_key: Optional[str] = None,
         aws_session_token: Optional[str] = None,
         boto_config: Optional[botocore.client.Config] = None,
-<<<<<<< HEAD
-        **unstructured_kwargs: Any,
-=======
         mode: str = "single",
         post_processors: Optional[List[Callable]] = None,
->>>>>>> b9016490
+        **unstructured_kwargs: Any,
     ):
         """Initialize with bucket and key name.
 
@@ -93,15 +86,13 @@
             the client will be the result of calling ``merge()`` on the
             default config with the config provided to this call.
         :param mode: Mode in which to read the file. Valid options are: single,
-        paged and elements
+            paged and elements.
         :param post_processors: Post processing functions to be applied to
-        extracted elements
+            extracted elements.
+        :param **unstructured_kwargs: Arbitrary additional kwargs to pass in when
+            calling `partition`
         """
-<<<<<<< HEAD
-        super().__init__(**unstructured_kwargs)
-=======
-        super().__init__(mode, post_processors)
->>>>>>> b9016490
+        super().__init__(mode, post_processors, **unstructured_kwargs)
         self.bucket = bucket
         self.key = key
         self.region_name = region_name
