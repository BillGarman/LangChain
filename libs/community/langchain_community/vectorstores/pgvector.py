--- conflicted
+++ resolved
@@ -508,7 +508,6 @@
         ]
         return docs
 
-<<<<<<< HEAD
     def _create_filter_clause(self, filters):
         from langchain.chains.query_constructor.ir import Comparator, Operator
 
@@ -565,67 +564,6 @@
                 clause = parse_condition(field, value)
             filter_clauses.append(clause)
         return sqlalchemy.and_(*filter_clauses)
-=======
-    def _create_filter_clause(self, key, value):  # type: ignore[no-untyped-def]
-        IN, NIN, BETWEEN, GT, LT, NE = "in", "nin", "between", "gt", "lt", "ne"
-        EQ, LIKE, CONTAINS, OR, AND = "eq", "like", "contains", "or", "and"
-
-        value_case_insensitive = {k.lower(): v for k, v in value.items()}
-        if IN in map(str.lower, value):
-            filter_by_metadata = self.EmbeddingStore.cmetadata[key].astext.in_(
-                value_case_insensitive[IN]
-            )
-        elif NIN in map(str.lower, value):
-            filter_by_metadata = self.EmbeddingStore.cmetadata[key].astext.not_in(
-                value_case_insensitive[NIN]
-            )
-        elif BETWEEN in map(str.lower, value):
-            filter_by_metadata = self.EmbeddingStore.cmetadata[key].astext.between(
-                str(value_case_insensitive[BETWEEN][0]),
-                str(value_case_insensitive[BETWEEN][1]),
-            )
-        elif GT in map(str.lower, value):
-            filter_by_metadata = self.EmbeddingStore.cmetadata[key].astext > str(
-                value_case_insensitive[GT]
-            )
-        elif LT in map(str.lower, value):
-            filter_by_metadata = self.EmbeddingStore.cmetadata[key].astext < str(
-                value_case_insensitive[LT]
-            )
-        elif NE in map(str.lower, value):
-            filter_by_metadata = self.EmbeddingStore.cmetadata[key].astext != str(
-                value_case_insensitive[NE]
-            )
-        elif EQ in map(str.lower, value):
-            filter_by_metadata = self.EmbeddingStore.cmetadata[key].astext == str(
-                value_case_insensitive[EQ]
-            )
-        elif LIKE in map(str.lower, value):
-            filter_by_metadata = self.EmbeddingStore.cmetadata[key].astext.like(
-                value_case_insensitive[LIKE]
-            )
-        elif CONTAINS in map(str.lower, value):
-            filter_by_metadata = self.EmbeddingStore.cmetadata[key].astext.contains(
-                value_case_insensitive[CONTAINS]
-            )
-        elif OR in map(str.lower, value):
-            or_clauses = [
-                self._create_filter_clause(key, sub_value)
-                for sub_value in value_case_insensitive[OR]
-            ]
-            filter_by_metadata = sqlalchemy.or_(*or_clauses)
-        elif AND in map(str.lower, value):
-            and_clauses = [
-                self._create_filter_clause(key, sub_value)
-                for sub_value in value_case_insensitive[AND]
-            ]
-            filter_by_metadata = sqlalchemy.and_(*and_clauses)
-
-        else:
-            filter_by_metadata = None
-
-        return filter_by_metadata
->>>>>>> 66e45e8a
 
     def __query_collection(
         self,
