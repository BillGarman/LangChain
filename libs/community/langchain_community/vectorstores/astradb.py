--- conflicted
+++ resolved
@@ -30,15 +30,10 @@
 
 from langchain_community.vectorstores.utils import maximal_marginal_relevance
 
-<<<<<<< HEAD
-ADBVST = TypeVar("ADBVST", bound="AstraDBVectorStore")
-=======
 if TYPE_CHECKING:
     from astrapy.db import AstraDB as LibAstraDB
-    from astrapy.db import AsyncAstraDB
-
-ADBVST = TypeVar("ADBVST", bound="AstraDB")
->>>>>>> c6724a39
+    from astrapy.db import AsyncAstraDB as LibAsyncAstraDB
+
 T = TypeVar("T")
 U = TypeVar("U")
 DocDict = Dict[str, Any]  # dicts expressing entries to insert
@@ -162,7 +157,7 @@
         token: Optional[str] = None,
         api_endpoint: Optional[str] = None,
         astra_db_client: Optional[LibAstraDB] = None,
-        async_astra_db_client: Optional[AsyncAstraDB] = None,
+        async_astra_db_client: Optional[LibAsyncAstraDB] = None,
         namespace: Optional[str] = None,
         metric: Optional[str] = None,
         batch_size: Optional[int] = None,
@@ -175,8 +170,12 @@
         Create an AstraDBVectorStore vector store object. See class docstring for help.
         """
         try:
-            from astrapy.db import AstraDB as LibAstraDB
-            from astrapy.db import AstraDBCollection
+            from astrapy.db import (
+                AstraDB as LibAstraDB,
+            )
+            from astrapy.db import (
+                AstraDBCollection as LibAstraDBCollection,
+            )
         except (ImportError, ModuleNotFoundError):
             raise ImportError(
                 "Could not import a recent astrapy python package. "
@@ -187,13 +186,8 @@
         if astra_db_client is not None or async_astra_db_client is not None:
             if token is not None or api_endpoint is not None:
                 raise ValueError(
-<<<<<<< HEAD
-                    "You cannot pass 'astra_db_client' to AstraDBVectorStore "
-                    "if passing 'token' and 'api_endpoint'."
-=======
                     "You cannot pass 'astra_db_client' or 'async_astra_db_client' to "
-                    "AstraDB if passing 'token' and 'api_endpoint'."
->>>>>>> c6724a39
+                    "AstraDBVectorStore if passing 'token' and 'api_endpoint'."
                 )
 
         self.embedding = embedding
@@ -228,22 +222,10 @@
                 api_endpoint=self.api_endpoint,
                 namespace=self.namespace,
             )
-<<<<<<< HEAD
-
-        if pre_delete_collection:
-            # a full deletion is requested
-            self._drop_collection()
-
-        self._provision_collection()
-        self.collection = LibAstraDBCollection(
-            collection_name=self.collection_name,
-            astra_db=self.astra_db,
-        )
-=======
             try:
-                from astrapy.db import AsyncAstraDB
-
-                self.async_astra_db = AsyncAstraDB(
+                from astrapy.db import AsyncAstraDB as LibAsyncAstraDB
+
+                self.async_astra_db = LibAsyncAstraDB(
                     token=self.token,
                     api_endpoint=self.api_endpoint,
                     namespace=self.namespace,
@@ -252,16 +234,19 @@
                 pass
 
         if self.astra_db is not None:
-            self.collection = AstraDBCollection(
+            self.collection = LibAstraDBCollection(
                 collection_name=self.collection_name,
                 astra_db=self.astra_db,
             )
 
         self.async_setup_db_task: Optional[Task] = None
         if self.async_astra_db is not None:
-            from astrapy.db import AsyncAstraDBCollection
-
-            self.async_collection = AsyncAstraDBCollection(
+            # if we are here, either the caller is passing an AsyncAstraDB
+            # or the AsyncAstraDB import above has succeeded: in any case,
+            # the following will not be a problem:
+            from astrapy.db import AsyncAstraDBCollection as LibAsyncAstraDBCollection
+
+            self.async_collection = LibAsyncAstraDBCollection(
                 collection_name=self.collection_name,
                 astra_db=self.async_astra_db,
             )
@@ -278,7 +263,7 @@
             else:
                 self.clear()
 
-    def _ensure_astra_db_client(self):
+    def _ensure_astra_db_client(self) -> None:
         if not self.astra_db:
             raise ValueError("Missing AstraDB client")
 
@@ -292,7 +277,6 @@
     async def _ensure_db_setup(self) -> None:
         if self.async_setup_db_task:
             await self.async_setup_db_task
->>>>>>> c6724a39
 
     def _get_embedding_dimension(self) -> int:
         if self._embedding_dimension is None:
@@ -346,12 +330,7 @@
 
     def clear(self) -> None:
         """Empty the collection of all its stored entries."""
-<<<<<<< HEAD
         self.collection.delete_many(filter={})
-        return None
-=======
-        self.delete_collection()
-        self._provision_collection()
 
     async def aclear(self) -> None:
         """Empty the collection of all its stored entries."""
@@ -359,7 +338,6 @@
         if not self.async_astra_db:
             await run_in_executor(None, self.clear)
         await self.async_collection.delete_many({})
->>>>>>> c6724a39
 
     def delete_by_document_id(self, document_id: str) -> bool:
         """
@@ -802,7 +780,7 @@
         if not self.async_collection:
             return await run_in_executor(
                 None,
-                self.asimilarity_search_with_score_id_by_vector,
+                self.similarity_search_with_score_id_by_vector,
                 embedding,
                 k,
                 filter,
@@ -993,7 +971,9 @@
         )
 
     @staticmethod
-    def _get_mmr_hits(embedding, k, lambda_mult, prefetch_hits):
+    def _get_mmr_hits(
+        embedding: List[float], k: int, lambda_mult: float, prefetch_hits: List[DocDict]
+    ) -> List[Document]:
         mmr_chosen_indices = maximal_marginal_relevance(
             np.array(embedding, dtype=np.float32),
             [prefetch_hit["$vector"] for prefetch_hit in prefetch_hits],
@@ -1152,17 +1132,6 @@
         Maximal marginal relevance optimizes for similarity to query AND diversity
         among selected documents.
         Args:
-<<<<<<< HEAD
-            texts (List[str]): the texts to insert.
-            embedding (Embeddings): the embedding function to use in the store.
-            metadatas (Optional[List[dict]]): metadata dicts for the texts.
-            ids (Optional[List[str]]): ids to associate to the texts.
-            *Additional arguments*: you can pass any argument that you would
-                to 'add_texts' and/or to the 'AstraDBVectorStore' class constructor
-                (see these methods for details). These arguments will be
-                routed to the respective methods as they are.
-
-=======
             query (str): Text to look up documents similar to.
             k (int = 4): Number of Documents to return.
             fetch_k (int = 20): Number of Documents to fetch to pass to MMR algorithm.
@@ -1170,7 +1139,6 @@
                         of diversity among the results with 0 corresponding
                         to maximum diversity and 1 to minimum diversity.
                         Optional.
->>>>>>> c6724a39
         Returns:
             List of Documents selected by maximal marginal relevance.
         """
@@ -1185,10 +1153,10 @@
 
     @classmethod
     def _from_kwargs(
-        cls: Type[ADBVST],
+        cls: Type[AstraDBVectorStore],
         embedding: Embeddings,
         **kwargs: Any,
-    ) -> ADBVST:
+    ) -> AstraDBVectorStore:
         known_kwargs = {
             "collection_name",
             "token",
@@ -1241,13 +1209,13 @@
 
     @classmethod
     def from_texts(
-        cls: Type[ADBVST],
+        cls: Type[AstraDBVectorStore],
         texts: List[str],
         embedding: Embeddings,
         metadatas: Optional[List[dict]] = None,
         ids: Optional[List[str]] = None,
         **kwargs: Any,
-    ) -> ADBVST:
+    ) -> AstraDBVectorStore:
         """Create an Astra DB vectorstore from raw texts.
 
         Args:
@@ -1263,7 +1231,7 @@
         Returns:
             an `AstraDb` vectorstore.
         """
-        astra_db_store = AstraDB._from_kwargs(embedding, **kwargs)
+        astra_db_store = AstraDBVectorStore._from_kwargs(embedding, **kwargs)
         astra_db_store.add_texts(
             texts=texts,
             metadatas=metadatas,
@@ -1276,13 +1244,13 @@
 
     @classmethod
     async def afrom_texts(
-        cls: Type[ADBVST],
+        cls: Type[AstraDBVectorStore],
         texts: List[str],
         embedding: Embeddings,
         metadatas: Optional[List[dict]] = None,
         ids: Optional[List[str]] = None,
         **kwargs: Any,
-    ) -> ADBVST:
+    ) -> AstraDBVectorStore:
         """Create an Astra DB vectorstore from raw texts.
 
         Args:
@@ -1298,7 +1266,7 @@
         Returns:
             an `AstraDb` vectorstore.
         """
-        astra_db_store = AstraDB._from_kwargs(embedding, **kwargs)
+        astra_db_store = AstraDBVectorStore._from_kwargs(embedding, **kwargs)
         await astra_db_store.aadd_texts(
             texts=texts,
             metadatas=metadatas,
@@ -1311,11 +1279,11 @@
 
     @classmethod
     def from_documents(
-        cls: Type[ADBVST],
+        cls: Type[AstraDBVectorStore],
         documents: List[Document],
         embedding: Embeddings,
         **kwargs: Any,
-    ) -> ADBVST:
+    ) -> AstraDBVectorStore:
         """Create an Astra DB vectorstore from a document list.
 
         Utility method that defers to 'from_texts' (see that one).
