--- conflicted
+++ resolved
@@ -255,12 +255,8 @@
                 name=FIELDS_CONTENT_VECTOR,
                 type=SearchFieldDataType.Collection(SearchFieldDataType.Single),
                 searchable=True,
-<<<<<<< HEAD
-                vector_search_dimensions=len(embedding_function("Text")),
-=======
                 vector_search_dimensions=len(self.embed_query("Text")),
                 vector_search_configuration="default",
->>>>>>> 9cf0f5eb
             ),
             SearchableField(
                 name=FIELDS_METADATA,
@@ -424,19 +420,12 @@
 
         results = self.client.search(
             search_text="",
-<<<<<<< HEAD
             vector_queries=[
                 VectorizedQuery(
                     vector=np.array(
                         self.embedding_function(query), dtype=np.float32
                     ).tolist(),
                     k_nearest_neighbors=k,
-=======
-            vectors=[
-                Vector(
-                    value=np.array(self.embed_query(query), dtype=np.float32).tolist(),
-                    k=k,
->>>>>>> 9cf0f5eb
                     fields=FIELDS_CONTENT_VECTOR,
                 )
             ],
@@ -492,19 +481,12 @@
 
         results = self.client.search(
             search_text=query,
-<<<<<<< HEAD
             vector_queries=[
                 VectorizedQuery(
                     vector=np.array(
                         self.embedding_function(query), dtype=np.float32
                     ).tolist(),
                     k_nearest_neighbors=k,
-=======
-            vectors=[
-                Vector(
-                    value=np.array(self.embed_query(query), dtype=np.float32).tolist(),
-                    k=k,
->>>>>>> 9cf0f5eb
                     fields=FIELDS_CONTENT_VECTOR,
                 )
             ],
@@ -580,19 +562,12 @@
 
         results = self.client.search(
             search_text=query,
-<<<<<<< HEAD
             vector_queries=[
                 VectorizedQuery(
                     vector=np.array(
                         self.embedding_function(query), dtype=np.float32
                     ).tolist(),
                     k_nearest_neighbors=k,
-=======
-            vectors=[
-                Vector(
-                    value=np.array(self.embed_query(query), dtype=np.float32).tolist(),
-                    k=50,
->>>>>>> 9cf0f5eb
                     fields=FIELDS_CONTENT_VECTOR,
                 )
             ],
