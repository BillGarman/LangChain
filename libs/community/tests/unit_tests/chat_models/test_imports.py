from langchain_community.chat_models import __all__, _module_lookup

EXPECTED_ALL = [
    "AzureChatOpenAI",
    "BedrockChat",
    "ChatAnthropic",
    "ChatAnyscale",
    "ChatBaichuan",
    "ChatCohere",
    "ChatDatabricks",
    "ChatDeepInfra",
    "ChatEverlyAI",
    "ChatFireworks",
    "ChatFriendli",
    "ChatGooglePalm",
    "ChatHuggingFace",
    "ChatHunyuan",
    "ChatJavelinAIGateway",
    "ChatKinetica",
    "ChatKonko",
    "ChatLiteLLM",
    "ChatLiteLLMRouter",
    "ChatMLflowAIGateway",
    "ChatMaritalk",
    "ChatMlflow",
    "ChatMLflowAIGateway",
    "ChatMLX",
    "ChatOllama",
    "ChatOpenAI",
    "ChatPerplexity",
    "ChatPremAI",
    "ChatSparkLLM",
    "ChatTongyi",
    "ChatVertexAI",
    "ChatYandexGPT",
    "ChatYuan2",
    "ChatZhipuAI",
    "ErnieBotChat",
    "FakeListChatModel",
    "GPTRouter",
    "GigaChat",
    "HumanInputChatModel",
    "JinaChat",
    "LlamaEdgeChatService",
    "MiniMaxChat",
    "PaiEasChatEndpoint",
    "PromptLayerChatOpenAI",
    "SolarChat",
    "QianfanChatEndpoint",
    "VolcEngineMaasChat",
<<<<<<< HEAD
    "LlamaEdgeChatService",
    "GPTRouter",
    "ChatYuan2",
    "ChatZhipuAI",
    "ChatPerplexity",
    "ChatKinetica",
    "ChatFriendli",
    "ChatPremAI",
    "ChatOctoAI",
=======
>>>>>>> b34f1086
]


def test_all_imports() -> None:
    assert set(__all__) == set(EXPECTED_ALL)
    assert set(__all__) == set(_module_lookup.keys())<|MERGE_RESOLUTION|>--- conflicted
+++ resolved
@@ -48,18 +48,7 @@
     "SolarChat",
     "QianfanChatEndpoint",
     "VolcEngineMaasChat",
-<<<<<<< HEAD
-    "LlamaEdgeChatService",
-    "GPTRouter",
-    "ChatYuan2",
-    "ChatZhipuAI",
-    "ChatPerplexity",
-    "ChatKinetica",
-    "ChatFriendli",
-    "ChatPremAI",
     "ChatOctoAI",
-=======
->>>>>>> b34f1086
 ]
 
 
