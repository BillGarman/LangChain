from abc import ABC, abstractmethod
from typing import Optional


class AnonymizerBase(ABC):
    """
    Base abstract class for anonymizers.
    It is public and non-virtual because it allows
        wrapping the behavior for all methods in a base class.
    """

    def anonymize(self, text: str, language: Optional[str] = None) -> str:
        """Anonymize text"""
        return self._anonymize(text, language)

    @abstractmethod
<<<<<<< HEAD
    def _anonymize(self, text: str) -> str:
=======
    def _anonymize(self, text: str, language: Optional[str]) -> str:
>>>>>>> 01e9d790
        """Abstract method to anonymize text"""


class ReversibleAnonymizerBase(AnonymizerBase):
    """
    Base abstract class for reversible anonymizers.
    """

    def deanonymize(self, text: str) -> str:
        """Deanonymize text"""
        return self._deanonymize(text)

    @abstractmethod
    def _deanonymize(self, text: str) -> str:
        """Abstract method to deanonymize text"""<|MERGE_RESOLUTION|>--- conflicted
+++ resolved
@@ -14,11 +14,7 @@
         return self._anonymize(text, language)
 
     @abstractmethod
-<<<<<<< HEAD
-    def _anonymize(self, text: str) -> str:
-=======
     def _anonymize(self, text: str, language: Optional[str]) -> str:
->>>>>>> 01e9d790
         """Abstract method to anonymize text"""
 
 
