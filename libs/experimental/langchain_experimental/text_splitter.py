--- conflicted
+++ resolved
@@ -192,11 +192,8 @@
     ):
         self._add_start_index = add_start_index
         self.embeddings = embeddings
-<<<<<<< HEAD
         self.max_chunk_size = max_chunk_size
-=======
         self.buffer_size = buffer_size
->>>>>>> 8ab7bb31
         self.breakpoint_threshold_type = breakpoint_threshold_type
         self.number_of_chunks = number_of_chunks
         if breakpoint_threshold_amount is None:
