[tool.poetry]
name = "langchain-nvidia-ai-endpoints"
version = "0.0.3"
description = "An integration package connecting NVIDIA AI Endpoints and LangChain"
authors = []
readme = "README.md"
repository = "https://github.com/langchain-ai/langchain"
license = "MIT"

[tool.poetry.urls]
"Source Code" = "https://github.com/langchain-ai/langchain/tree/master/libs/partners/nvidia-ai-endpoints"

[tool.poetry.dependencies]
python = ">=3.8.1,<4.0"
gigachain-core = "^0.1.0"
aiohttp = "^3.9.1"

[tool.poetry.group.test]
optional = true

[tool.poetry.group.test.dependencies]
pytest = "^7.3.0"
freezegun = "^1.2.2"
pytest-mock = "^3.10.0"
syrupy = "^4.0.2"
pytest-watcher = "^0.3.4"
pytest-asyncio = "^0.21.1"
<<<<<<< HEAD
gigachain-core = {path = "../../core", develop = true}
=======
langchain-core = { path = "../../core", develop = true }
>>>>>>> 3925071d

[tool.poetry.group.codespell]
optional = true

[tool.poetry.group.codespell.dependencies]
codespell = "^2.2.0"

[tool.poetry.group.test_integration]
optional = true

[tool.poetry.group.test_integration.dependencies]

[tool.poetry.group.lint]
optional = true

[tool.poetry.group.lint.dependencies]
ruff = "^0.1.5"

[tool.poetry.group.typing.dependencies]
mypy = "^0.991"
<<<<<<< HEAD
gigachain-core = {path = "../../core", develop = true}
=======
langchain-core = { path = "../../core", develop = true }
>>>>>>> 3925071d
types-requests = "^2.31.0.10"
types-pillow = "^10.2.0.20240125"

[tool.poetry.group.dev]
optional = true

[tool.poetry.group.dev.dependencies]
<<<<<<< HEAD
gigachain-core = {path = "../../core", develop = true}
=======
langchain-core = { path = "../../core", develop = true }
>>>>>>> 3925071d

[tool.ruff.lint]
select = [
  "E",    # pycodestyle
  "F",    # pyflakes
  "I",    # isort
  "T201", # print
]

[tool.mypy]
disallow_untyped_defs = "True"
exclude = ["notebooks", "examples", "example_data", "langchain_core/pydantic"]

[tool.coverage.run]
omit = ["tests/*"]

[build-system]
requires = ["poetry-core>=1.0.0"]
build-backend = "poetry.core.masonry.api"

[tool.pytest.ini_options]
# --strict-markers will raise errors on unknown marks.
# https://docs.pytest.org/en/7.1.x/how-to/mark.html#raising-errors-on-unknown-marks
#
# https://docs.pytest.org/en/7.1.x/reference/reference.html
# --strict-config       any warnings encountered while parsing the `pytest`
#                       section of the configuration file raise errors.
#
# https://github.com/tophat/syrupy
# --snapshot-warn-unused    Prints a warning on unused snapshots rather than fail the test suite.
addopts = "--snapshot-warn-unused --strict-markers --strict-config --durations=5"
# Registering custom markers.
# https://docs.pytest.org/en/7.1.x/example/markers.html#registering-markers
markers = [
  "requires: mark tests as requiring a specific library",
  "asyncio: mark tests as requiring asyncio",
  "compile: mark placeholder test used to compile integration tests without running them",
]
asyncio_mode = "auto"<|MERGE_RESOLUTION|>--- conflicted
+++ resolved
@@ -25,11 +25,7 @@
 syrupy = "^4.0.2"
 pytest-watcher = "^0.3.4"
 pytest-asyncio = "^0.21.1"
-<<<<<<< HEAD
-gigachain-core = {path = "../../core", develop = true}
-=======
-langchain-core = { path = "../../core", develop = true }
->>>>>>> 3925071d
+gigachain-core = { path = "../../core", develop = true }
 
 [tool.poetry.group.codespell]
 optional = true
@@ -50,11 +46,7 @@
 
 [tool.poetry.group.typing.dependencies]
 mypy = "^0.991"
-<<<<<<< HEAD
-gigachain-core = {path = "../../core", develop = true}
-=======
-langchain-core = { path = "../../core", develop = true }
->>>>>>> 3925071d
+gigachain-core = { path = "../../core", develop = true }
 types-requests = "^2.31.0.10"
 types-pillow = "^10.2.0.20240125"
 
@@ -62,11 +54,7 @@
 optional = true
 
 [tool.poetry.group.dev.dependencies]
-<<<<<<< HEAD
-gigachain-core = {path = "../../core", develop = true}
-=======
-langchain-core = { path = "../../core", develop = true }
->>>>>>> 3925071d
+gigachain-core = { path = "../../core", develop = true }
 
 [tool.ruff.lint]
 select = [
