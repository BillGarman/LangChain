"""OpenAI chat wrapper."""
from __future__ import annotations

import logging
import os
import sys
import warnings
from typing import (
    Any,
    AsyncIterator,
    Callable,
    Dict,
    Iterator,
    List,
    Literal,
    Mapping,
    Optional,
    Sequence,
    Tuple,
    Type,
    TypedDict,
    Union,
    cast,
)

import openai
import tiktoken
from langchain_core.callbacks import (
    AsyncCallbackManagerForLLMRun,
    CallbackManagerForLLMRun,
)
from langchain_core.language_models import LanguageModelInput
from langchain_core.language_models.chat_models import (
    BaseChatModel,
    agenerate_from_stream,
    generate_from_stream,
)
from langchain_core.messages import (
    AIMessage,
    AIMessageChunk,
    BaseMessage,
    BaseMessageChunk,
    ChatMessage,
    ChatMessageChunk,
    FunctionMessage,
    FunctionMessageChunk,
    HumanMessage,
    HumanMessageChunk,
    SystemMessage,
    SystemMessageChunk,
    ToolMessage,
    ToolMessageChunk,
)
from langchain_core.outputs import ChatGeneration, ChatGenerationChunk, ChatResult
from langchain_core.pydantic_v1 import BaseModel, Field, root_validator
from langchain_core.runnables import Runnable
from langchain_core.tools import BaseTool
from langchain_core.utils import (
    get_from_dict_or_env,
    get_pydantic_field_names,
)
from langchain_core.utils.function_calling import (
    convert_to_openai_function,
    convert_to_openai_tool,
)

logger = logging.getLogger(__name__)


def _convert_dict_to_message(_dict: Mapping[str, Any]) -> BaseMessage:
    """Convert a dictionary to a LangChain message.

    Args:
        _dict: The dictionary.

    Returns:
        The LangChain message.
    """
    role = _dict.get("role")
    if role == "user":
        return HumanMessage(content=_dict.get("content", ""))
    elif role == "assistant":
        # Fix for azure
        # Also OpenAI returns None for tool invocations
        content = _dict.get("content", "") or ""
        additional_kwargs: Dict = {}
        if function_call := _dict.get("function_call"):
            additional_kwargs["function_call"] = dict(function_call)
        if tool_calls := _dict.get("tool_calls"):
            additional_kwargs["tool_calls"] = tool_calls
        return AIMessage(content=content, additional_kwargs=additional_kwargs)
    elif role == "system":
        return SystemMessage(content=_dict.get("content", ""))
    elif role == "function":
        return FunctionMessage(content=_dict.get("content", ""), name=_dict.get("name"))
    elif role == "tool":
        additional_kwargs = {}
        if "name" in _dict:
            additional_kwargs["name"] = _dict["name"]
        return ToolMessage(
            content=_dict.get("content", ""),
            tool_call_id=_dict.get("tool_call_id"),
            additional_kwargs=additional_kwargs,
        )
    else:
        return ChatMessage(content=_dict.get("content", ""), role=role)


def _convert_message_to_dict(message: BaseMessage) -> dict:
    """Convert a LangChain message to a dictionary.

    Args:
        message: The LangChain message.

    Returns:
        The dictionary.
    """
    message_dict: Dict[str, Any]
    if isinstance(message, ChatMessage):
        message_dict = {"role": message.role, "content": message.content}
    elif isinstance(message, HumanMessage):
        message_dict = {"role": "user", "content": message.content}
    elif isinstance(message, AIMessage):
        message_dict = {"role": "assistant", "content": message.content}
        if "function_call" in message.additional_kwargs:
            message_dict["function_call"] = message.additional_kwargs["function_call"]
            # If function call only, content is None not empty string
            if message_dict["content"] == "":
                message_dict["content"] = None
        if "tool_calls" in message.additional_kwargs:
            message_dict["tool_calls"] = message.additional_kwargs["tool_calls"]
            # If tool calls only, content is None not empty string
            if message_dict["content"] == "":
                message_dict["content"] = None
    elif isinstance(message, SystemMessage):
        message_dict = {"role": "system", "content": message.content}
    elif isinstance(message, FunctionMessage):
        message_dict = {
            "role": "function",
            "content": message.content,
            "name": message.name,
        }
    elif isinstance(message, ToolMessage):
        message_dict = {
            "role": "tool",
            "content": message.content,
            "tool_call_id": message.tool_call_id,
        }
    else:
        raise TypeError(f"Got unknown type {message}")
    if "name" in message.additional_kwargs:
        message_dict["name"] = message.additional_kwargs["name"]
    return message_dict


def _convert_delta_to_message_chunk(
    _dict: Mapping[str, Any], default_class: Type[BaseMessageChunk]
) -> BaseMessageChunk:
    role = cast(str, _dict.get("role"))
    content = cast(str, _dict.get("content") or "")
    additional_kwargs: Dict = {}
    if _dict.get("function_call"):
        function_call = dict(_dict["function_call"])
        if "name" in function_call and function_call["name"] is None:
            function_call["name"] = ""
        additional_kwargs["function_call"] = function_call
    if _dict.get("tool_calls"):
        additional_kwargs["tool_calls"] = _dict["tool_calls"]

    if role == "user" or default_class == HumanMessageChunk:
        return HumanMessageChunk(content=content)
    elif role == "assistant" or default_class == AIMessageChunk:
        return AIMessageChunk(content=content, additional_kwargs=additional_kwargs)
    elif role == "system" or default_class == SystemMessageChunk:
        return SystemMessageChunk(content=content)
    elif role == "function" or default_class == FunctionMessageChunk:
        return FunctionMessageChunk(content=content, name=_dict["name"])
    elif role == "tool" or default_class == ToolMessageChunk:
        return ToolMessageChunk(content=content, tool_call_id=_dict["tool_call_id"])
    elif role or default_class == ChatMessageChunk:
        return ChatMessageChunk(content=content, role=role)
    else:
        return default_class(content=content)  # type: ignore


class _FunctionCall(TypedDict):
    name: str


class ChatOpenAI(BaseChatModel):
    """`OpenAI` Chat large language models API.

    To use, you should have the
    environment variable ``OPENAI_API_KEY`` set with your API key.

    Any parameters that are valid to be passed to the openai.create call can be passed
    in, even if not explicitly saved on this class.

    Example:
        .. code-block:: python

            from langchain_community.chat_models import ChatOpenAI
            openai = ChatOpenAI(model_name="gpt-3.5-turbo")
    """

    @property
    def lc_secrets(self) -> Dict[str, str]:
        return {"openai_api_key": "OPENAI_API_KEY"}

    @classmethod
    def get_lc_namespace(cls) -> List[str]:
        """Get the namespace of the langchain object."""
        return ["langchain", "chat_models", "openai"]

    @property
    def lc_attributes(self) -> Dict[str, Any]:
        attributes: Dict[str, Any] = {}

        if self.openai_organization:
            attributes["openai_organization"] = self.openai_organization

        if self.openai_api_base:
            attributes["openai_api_base"] = self.openai_api_base

        if self.openai_proxy:
            attributes["openai_proxy"] = self.openai_proxy

        return attributes

    @classmethod
    def is_lc_serializable(cls) -> bool:
        """Return whether this model can be serialized by Langchain."""
        return True

    client: Any = Field(default=None, exclude=True)  #: :meta private:
    async_client: Any = Field(default=None, exclude=True)  #: :meta private:
    model_name: str = Field(default="gpt-3.5-turbo", alias="model")
    """Model name to use."""
    temperature: float = 0.7
    """What sampling temperature to use."""
    model_kwargs: Dict[str, Any] = Field(default_factory=dict)
    """Holds any model parameters valid for `create` call not explicitly specified."""
    # When updating this to use a SecretStr
    # Check for classes that derive from this class (as some of them
    # may assume openai_api_key is a str)
    openai_api_key: Optional[str] = Field(default=None, alias="api_key")
    """Automatically inferred from env var `OPENAI_API_KEY` if not provided."""
    openai_api_base: Optional[str] = Field(default=None, alias="base_url")
    """Base URL path for API requests, leave blank if not using a proxy or service 
        emulator."""
    openai_organization: Optional[str] = Field(default=None, alias="organization")
    """Automatically inferred from env var `OPENAI_ORG_ID` if not provided."""
    # to support explicit proxy for OpenAI
    openai_proxy: Optional[str] = None
    request_timeout: Union[float, Tuple[float, float], Any, None] = Field(
        default=None, alias="timeout"
    )
    """Timeout for requests to OpenAI completion API. Can be float, httpx.Timeout or 
        None."""
    max_retries: int = 2
    """Maximum number of retries to make when generating."""
    streaming: bool = False
    """Whether to stream the results or not."""
    n: int = 1
    """Number of chat completions to generate for each prompt."""
    max_tokens: Optional[int] = None
    """Maximum number of tokens to generate."""
    tiktoken_model_name: Optional[str] = None
    """The model name to pass to tiktoken when using this class. 
    Tiktoken is used to count the number of tokens in documents to constrain 
    them to be under a certain limit. By default, when set to None, this will 
    be the same as the embedding model name. However, there are some cases 
    where you may want to use this Embedding class with a model name not 
    supported by tiktoken. This can include when using Azure embeddings or 
    when using one of the many model providers that expose an OpenAI-like 
    API but with different models. In those cases, in order to avoid erroring 
    when tiktoken is called, you can specify a model name to use here."""
    default_headers: Union[Mapping[str, str], None] = None
    default_query: Union[Mapping[str, object], None] = None
    # Configure a custom httpx client. See the
    # [httpx documentation](https://www.python-httpx.org/api/#client) for more details.
    http_client: Union[Any, None] = None
    """Optional httpx.Client."""

    class Config:
        """Configuration for this pydantic object."""

        allow_population_by_field_name = True

    @root_validator(pre=True)
    def build_extra(cls, values: Dict[str, Any]) -> Dict[str, Any]:
        """Build extra kwargs from additional params that were passed in."""
        all_required_field_names = get_pydantic_field_names(cls)
        extra = values.get("model_kwargs", {})
        for field_name in list(values):
            if field_name in extra:
                raise ValueError(f"Found {field_name} supplied twice.")
            if field_name not in all_required_field_names:
                warnings.warn(
                    f"""WARNING! {field_name} is not default parameter.
                    {field_name} was transferred to model_kwargs.
                    Please confirm that {field_name} is what you intended."""
                )
                extra[field_name] = values.pop(field_name)

        invalid_model_kwargs = all_required_field_names.intersection(extra.keys())
        if invalid_model_kwargs:
            raise ValueError(
                f"Parameters {invalid_model_kwargs} should be specified explicitly. "
                f"Instead they were passed in as part of `model_kwargs` parameter."
            )

        values["model_kwargs"] = extra
        return values

    @root_validator()
    def validate_environment(cls, values: Dict) -> Dict:
        """Validate that api key and python package exists in environment."""
        if values["n"] < 1:
            raise ValueError("n must be at least 1.")
        if values["n"] > 1 and values["streaming"]:
            raise ValueError("n must be 1 when streaming.")

        values["openai_api_key"] = get_from_dict_or_env(
            values, "openai_api_key", "OPENAI_API_KEY"
        )
        # Check OPENAI_ORGANIZATION for backwards compatibility.
        values["openai_organization"] = (
            values["openai_organization"]
            or os.getenv("OPENAI_ORG_ID")
            or os.getenv("OPENAI_ORGANIZATION")
        )
        values["openai_api_base"] = values["openai_api_base"] or os.getenv(
            "OPENAI_API_BASE"
        )
        values["openai_proxy"] = get_from_dict_or_env(
            values,
            "openai_proxy",
            "OPENAI_PROXY",
            default="",
        )

        client_params = {
            "api_key": values["openai_api_key"],
            "organization": values["openai_organization"],
            "base_url": values["openai_api_base"],
            "timeout": values["request_timeout"],
            "max_retries": values["max_retries"],
            "default_headers": values["default_headers"],
            "default_query": values["default_query"],
            "http_client": values["http_client"],
        }

        if not values.get("client"):
            values["client"] = openai.OpenAI(**client_params).chat.completions
        if not values.get("async_client"):
            values["async_client"] = openai.AsyncOpenAI(
                **client_params
            ).chat.completions
        return values

    @property
    def _default_params(self) -> Dict[str, Any]:
        """Get the default parameters for calling OpenAI API."""
        params = {
            "model": self.model_name,
            "stream": self.streaming,
            "n": self.n,
            "temperature": self.temperature,
            **self.model_kwargs,
        }
        if self.max_tokens is not None:
            params["max_tokens"] = self.max_tokens
        return params

    def _combine_llm_outputs(self, llm_outputs: List[Optional[dict]]) -> dict:
        overall_token_usage: dict = {}
        system_fingerprint = None
        for output in llm_outputs:
            if output is None:
                # Happens in streaming
                continue
            token_usage = output["token_usage"]
            if token_usage is not None:
                for k, v in token_usage.items():
                    if k in overall_token_usage:
                        overall_token_usage[k] += v
                    else:
                        overall_token_usage[k] = v
            if system_fingerprint is None:
                system_fingerprint = output.get("system_fingerprint")
        combined = {"token_usage": overall_token_usage, "model_name": self.model_name}
        if system_fingerprint:
            combined["system_fingerprint"] = system_fingerprint
        return combined

    def _stream(
        self,
        messages: List[BaseMessage],
        stop: Optional[List[str]] = None,
        run_manager: Optional[CallbackManagerForLLMRun] = None,
        **kwargs: Any,
    ) -> Iterator[ChatGenerationChunk]:
        message_dicts, params = self._create_message_dicts(messages, stop)
        params = {**params, **kwargs, "stream": True}

        default_chunk_class = AIMessageChunk
        for chunk in self.client.create(messages=message_dicts, **params):
            if not isinstance(chunk, dict):
                chunk = chunk.dict()
            if len(chunk["choices"]) == 0:
                continue
            choice = chunk["choices"][0]
            chunk = _convert_delta_to_message_chunk(
                choice["delta"], default_chunk_class
            )
            generation_info = {}
            if finish_reason := choice.get("finish_reason"):
                generation_info["finish_reason"] = finish_reason
            logprobs = choice.get("logprobs")
            if logprobs:
                generation_info["logprobs"] = logprobs
            default_chunk_class = chunk.__class__
            chunk = ChatGenerationChunk(
                message=chunk, generation_info=generation_info or None
            )
            yield chunk
            if run_manager:
                run_manager.on_llm_new_token(chunk.text, chunk=chunk, logprobs=logprobs)

    def _generate(
        self,
        messages: List[BaseMessage],
        stop: Optional[List[str]] = None,
        run_manager: Optional[CallbackManagerForLLMRun] = None,
        stream: Optional[bool] = None,
        **kwargs: Any,
    ) -> ChatResult:
        should_stream = stream if stream is not None else self.streaming
        if should_stream:
            stream_iter = self._stream(
                messages, stop=stop, run_manager=run_manager, **kwargs
            )
            return generate_from_stream(stream_iter)
        message_dicts, params = self._create_message_dicts(messages, stop)
        params = {
            **params,
            **({"stream": stream} if stream is not None else {}),
            **kwargs,
        }
        response = self.client.create(messages=message_dicts, **params)
        return self._create_chat_result(response)

    def _create_message_dicts(
        self, messages: List[BaseMessage], stop: Optional[List[str]]
    ) -> Tuple[List[Dict[str, Any]], Dict[str, Any]]:
        params = self._default_params
        if stop is not None:
            if "stop" in params:
                raise ValueError("`stop` found in both the input and default params.")
            params["stop"] = stop
        message_dicts = [_convert_message_to_dict(m) for m in messages]
        return message_dicts, params

    def _create_chat_result(self, response: Union[dict, BaseModel]) -> ChatResult:
        generations = []
        if not isinstance(response, dict):
            response = response.dict()
        for res in response["choices"]:
            message = _convert_dict_to_message(res["message"])
            generation_info = dict(finish_reason=res.get("finish_reason"))
            if "logprobs" in res:
                generation_info["logprobs"] = res["logprobs"]
            gen = ChatGeneration(
                message=message,
                generation_info=generation_info,
            )
            generations.append(gen)
        token_usage = response.get("usage", {})
        llm_output = {
            "token_usage": token_usage,
            "model_name": self.model_name,
            "system_fingerprint": response.get("system_fingerprint", ""),
        }
        return ChatResult(generations=generations, llm_output=llm_output)

    async def _astream(
        self,
        messages: List[BaseMessage],
        stop: Optional[List[str]] = None,
        run_manager: Optional[AsyncCallbackManagerForLLMRun] = None,
        **kwargs: Any,
    ) -> AsyncIterator[ChatGenerationChunk]:
        message_dicts, params = self._create_message_dicts(messages, stop)
        params = {**params, **kwargs, "stream": True}

        default_chunk_class = AIMessageChunk
        async for chunk in await self.async_client.create(
            messages=message_dicts, **params
        ):
            if not isinstance(chunk, dict):
                chunk = chunk.dict()
            if len(chunk["choices"]) == 0:
                continue
            choice = chunk["choices"][0]
            chunk = _convert_delta_to_message_chunk(
                choice["delta"], default_chunk_class
            )
            generation_info = {}
            if finish_reason := choice.get("finish_reason"):
                generation_info["finish_reason"] = finish_reason
            logprobs = choice.get("logprobs")
            if logprobs:
                generation_info["logprobs"] = logprobs
            default_chunk_class = chunk.__class__
            chunk = ChatGenerationChunk(
                message=chunk, generation_info=generation_info or None
            )
            yield chunk
            if run_manager:
                await run_manager.on_llm_new_token(
                    token=chunk.text, chunk=chunk, logprobs=logprobs
                )

    async def _agenerate(
        self,
        messages: List[BaseMessage],
        stop: Optional[List[str]] = None,
        run_manager: Optional[AsyncCallbackManagerForLLMRun] = None,
        stream: Optional[bool] = None,
        **kwargs: Any,
    ) -> ChatResult:
        should_stream = stream if stream is not None else self.streaming
        if should_stream:
            stream_iter = self._astream(
                messages, stop=stop, run_manager=run_manager, **kwargs
            )
            return await agenerate_from_stream(stream_iter)

        message_dicts, params = self._create_message_dicts(messages, stop)
        params = {
            **params,
            **({"stream": stream} if stream is not None else {}),
            **kwargs,
        }
        response = await self.async_client.create(messages=message_dicts, **params)
        return self._create_chat_result(response)

    @property
    def _identifying_params(self) -> Dict[str, Any]:
        """Get the identifying parameters."""
        return {"model_name": self.model_name, **self._default_params}

    def _get_invocation_params(
        self, stop: Optional[List[str]] = None, **kwargs: Any
    ) -> Dict[str, Any]:
        """Get the parameters used to invoke the model."""
        return {
            "model": self.model_name,
            **super()._get_invocation_params(stop=stop),
            **self._default_params,
            **kwargs,
        }

    @property
    def _llm_type(self) -> str:
        """Return type of chat model."""
        return "openai-chat"

    def _get_encoding_model(self) -> Tuple[str, tiktoken.Encoding]:
        if self.tiktoken_model_name is not None:
            model = self.tiktoken_model_name
        else:
            model = self.model_name
            if model == "gpt-3.5-turbo":
                # gpt-3.5-turbo may change over time.
                # Returning num tokens assuming gpt-3.5-turbo-0301.
                model = "gpt-3.5-turbo-0301"
            elif model == "gpt-4":
                # gpt-4 may change over time.
                # Returning num tokens assuming gpt-4-0314.
                model = "gpt-4-0314"
        # Returns the number of tokens used by a list of messages.
        try:
            encoding = tiktoken.encoding_for_model(model)
        except KeyError:
            logger.warning("Warning: model not found. Using cl100k_base encoding.")
            model = "cl100k_base"
            encoding = tiktoken.get_encoding(model)
        return model, encoding

    def get_token_ids(self, text: str) -> List[int]:
        """Get the tokens present in the text with tiktoken package."""
        # tiktoken NOT supported for Python 3.7 or below
        if sys.version_info[1] <= 7:
            return super().get_token_ids(text)
        _, encoding_model = self._get_encoding_model()
        return encoding_model.encode(text)

    def get_num_tokens_from_messages(self, messages: List[BaseMessage]) -> int:
        """Calculate num tokens for gpt-3.5-turbo and gpt-4 with tiktoken package.

        Official documentation: https://github.com/openai/openai-cookbook/blob/
        main/examples/How_to_format_inputs_to_ChatGPT_models.ipynb"""
        if sys.version_info[1] <= 7:
            return super().get_num_tokens_from_messages(messages)
        model, encoding = self._get_encoding_model()
        if model.startswith("gpt-3.5-turbo-0301"):
            # every message follows <im_start>{role/name}\n{content}<im_end>\n
            tokens_per_message = 4
            # if there's a name, the role is omitted
            tokens_per_name = -1
        elif model.startswith("gpt-3.5-turbo") or model.startswith("gpt-4"):
            tokens_per_message = 3
            tokens_per_name = 1
        else:
            raise NotImplementedError(
                f"get_num_tokens_from_messages() is not presently implemented "
                f"for model {model}. See "
                "https://platform.openai.com/docs/guides/text-generation/managing-tokens"
                " for information on how messages are converted to tokens."
            )
        num_tokens = 0
        messages_dict = [_convert_message_to_dict(m) for m in messages]
        for message in messages_dict:
            num_tokens += tokens_per_message
            for key, value in message.items():
                # Cast str(value) in case the message value is not a string
                # This occurs with function messages
                num_tokens += len(encoding.encode(str(value)))
                if key == "name":
                    num_tokens += tokens_per_name
        # every reply is primed with <im_start>assistant
        num_tokens += 3
        return num_tokens

    def bind_functions(
        self,
<<<<<<< HEAD
        functions: Sequence[Union[Dict[str, Any], Type[BaseModel], Callable]],
        function_call: Optional[
            Union[_FunctionCall, str, Literal["auto", "none"]]
        ] = None,
=======
        functions: Sequence[Union[Dict[str, Any], Type[BaseModel], Callable, BaseTool]],
        function_call: Optional[str] = None,
>>>>>>> db80832e
        **kwargs: Any,
    ) -> Runnable[LanguageModelInput, BaseMessage]:
        """Bind functions (and other objects) to this chat model.

        Assumes model is compatible with OpenAI function-calling API.

        NOTE: Using bind_tools is recommended instead, as the `functions` and
            `function_call` request parameters are officially marked as deprecated by
            OpenAI.

        Args:
            functions: A list of function definitions to bind to this chat model.
                Can be  a dictionary, pydantic model, or callable. Pydantic
                models and callables will be automatically converted to
                their schema dictionary representation.
            function_call: Which function to require the model to call.
                Must be the name of the single provided function or
                "auto" to automatically determine which function to call
                (if any).
            kwargs: Any additional parameters to pass to the
                :class:`~langchain.runnable.Runnable` constructor.
        """

        formatted_functions = [convert_to_openai_function(fn) for fn in functions]
        if function_call is not None:
            function_call = (
                {"name": function_call}
                if isinstance(function_call, str)
                and function_call not in ("auto", "none")
                else function_call
            )
            if isinstance(function_call, dict) and len(formatted_functions) != 1:
                raise ValueError(
                    "When specifying `function_call`, you must provide exactly one "
                    "function."
                )
            if (
                isinstance(function_call, dict)
                and formatted_functions[0]["name"] != function_call["name"]
            ):
                raise ValueError(
                    f"Function call {function_call} was specified, but the only "
                    f"provided function was {formatted_functions[0]['name']}."
                )
            kwargs = {**kwargs, "function_call": function_call}
        return super().bind(
            functions=formatted_functions,
            **kwargs,
        )

    def bind_tools(
        self,
        tools: Sequence[Union[Dict[str, Any], Type[BaseModel], Callable, BaseTool]],
        tool_choice: Optional[Union[dict, str, Literal["auto", "none"]]] = None,
        **kwargs: Any,
    ) -> Runnable[LanguageModelInput, BaseMessage]:
        """Bind tool-like objects to this chat model.

        Assumes model is compatible with OpenAI tool-calling API.

        Args:
            tools: A list of tool definitions to bind to this chat model.
                Can be  a dictionary, pydantic model, callable, or BaseTool. Pydantic
                models, callables, and BaseTools will be automatically converted to
                their schema dictionary representation.
            tool_choice: Which tool to require the model to call.
                Must be the name of the single provided function or
                "auto" to automatically determine which function to call
                (if any), or a dict of the form:
                {"type": "function", "function": {"name": <<tool_name>>}}.
            kwargs: Any additional parameters to pass to the
                :class:`~langchain.runnable.Runnable` constructor.
        """

        formatted_tools = [convert_to_openai_tool(tool) for tool in tools]
        if tool_choice is not None:
            if isinstance(tool_choice, str) and tool_choice not in ("auto", "none"):
                tool_choice = {"type": "function", "function": {"name": tool_choice}}
            if isinstance(tool_choice, dict) and len(formatted_tools) != 1:
                raise ValueError(
                    "When specifying `tool_choice`, you must provide exactly one "
                    f"tool. Received {len(formatted_tools)} tools."
                )
            if (
                isinstance(tool_choice, dict)
                and formatted_tools[0]["function"]["name"]
                != tool_choice["function"]["name"]
            ):
                raise ValueError(
                    f"Tool choice {tool_choice} was specified, but the only "
                    f"provided tool was {formatted_tools[0]['function']['name']}."
                )
            kwargs["tool_choice"] = tool_choice
        return super().bind(
            tools=formatted_tools,
            **kwargs,
        )<|MERGE_RESOLUTION|>--- conflicted
+++ resolved
@@ -636,15 +636,10 @@
 
     def bind_functions(
         self,
-<<<<<<< HEAD
-        functions: Sequence[Union[Dict[str, Any], Type[BaseModel], Callable]],
+        functions: Sequence[Union[Dict[str, Any], Type[BaseModel], Callable, BaseTool]],
         function_call: Optional[
             Union[_FunctionCall, str, Literal["auto", "none"]]
         ] = None,
-=======
-        functions: Sequence[Union[Dict[str, Any], Type[BaseModel], Callable, BaseTool]],
-        function_call: Optional[str] = None,
->>>>>>> db80832e
         **kwargs: Any,
     ) -> Runnable[LanguageModelInput, BaseMessage]:
         """Bind functions (and other objects) to this chat model.
