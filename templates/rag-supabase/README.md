--- conflicted
+++ resolved
@@ -76,31 +76,19 @@
 First, install the LangChain CLI:
 
 ```shell
-<<<<<<< HEAD
-pip install -U "gigachain-cli[serve]"
-=======
-pip install -U langchain-cli
->>>>>>> ff87f4b4
+pip install -U gigachain-cli
 ```
 
 To create a new LangChain project and install this as the only package, you can do:
 
 ```shell
-<<<<<<< HEAD
-gigachain app new my-app --package rag_supabase
-=======
-langchain app new my-app --package rag-supabase
->>>>>>> ff87f4b4
+gigachain app new my-app --package rag-supabase
 ```
 
 If you want to add this to an existing project, you can just run:
 
 ```shell
-<<<<<<< HEAD
-gigachain app add rag_supabase
-=======
-langchain app add rag-supabase
->>>>>>> ff87f4b4
+gigachain app add rag-supabase
 ```
 
 And add the following code to your `server.py` file:
