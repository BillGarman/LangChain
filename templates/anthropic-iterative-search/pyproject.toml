[tool.poetry]
name = "anthropic-iterative-search"
version = "0.0.1"
description = ""
authors = []
readme = "README.md"

[tool.poetry.dependencies]
python = ">=3.8.1,<4.0"
gigachain = ">=0.0.325"
anthropic = "^0.5.0"
wikipedia = "^1.4.0"

<<<<<<< HEAD
[tool.gigaserve]
=======
[tool.poetry.group.dev.dependencies]
langchain-cli = {extras = ["serve"], version = "^0.0.13"}

[tool.langserve]
>>>>>>> ff87f4b4
export_module = "anthropic_iterative_search"
export_attr = "chain"

[build-system]
requires = [
    "poetry-core",
]
build-backend = "poetry.core.masonry.api"<|MERGE_RESOLUTION|>--- conflicted
+++ resolved
@@ -11,14 +11,10 @@
 anthropic = "^0.5.0"
 wikipedia = "^1.4.0"
 
-<<<<<<< HEAD
+[tool.poetry.group.dev.dependencies]
+gigachain-cli = ">=0.0.15"
+
 [tool.gigaserve]
-=======
-[tool.poetry.group.dev.dependencies]
-langchain-cli = {extras = ["serve"], version = "^0.0.13"}
-
-[tool.langserve]
->>>>>>> ff87f4b4
 export_module = "anthropic_iterative_search"
 export_attr = "chain"
 
