--- conflicted
+++ resolved
@@ -1,16 +1,11 @@
 from typing import Dict
 
-<<<<<<< HEAD
 from langchain.chains.openai_functions import create_structured_output_runnable
 from langchain.schema import Document
 from langchain.schema.runnable import (
     RunnableLambda,
     RunnableParallel,
     RunnablePassthrough,
-=======
-from langchain.chains.openai_functions import (
-    create_structured_output_chain,
->>>>>>> a7fc7317
 )
 from langchain_community.chat_models import ChatOpenAI
 from langchain_community.graphs import Neo4jGraph
