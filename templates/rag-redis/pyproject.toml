[tool.poetry]
name = "rag-redis"
version = "0.0.1"
description = "Run a RAG app backed by OpenAI, HuggingFace, and Redis as a vector database"
authors = [
    "Tyler Hutcherson <tyler.hutcherson@redis.com>",
    "Sam Partee <sam.partee@redis.com>",
]
readme = "README.md"

[tool.poetry.dependencies]
<<<<<<< HEAD
python = ">=3.8.1,<4.0"
gigachain = ">=0.0.325"
fastapi = "^0.104.0"
=======
python = ">=3.9,<3.13"
langchain = "^0.1"
fastapi = ">=0.104.0,<1"
>>>>>>> 9e569d85
sse-starlette = "^1.6.5"
openai = "<2"
sentence-transformers = "2.2.2"
redis = "5.0.1"
tiktoken = "0.5.1"
pdf2image = "1.16.3"
langchain-text-splitters = ">=0.0.1,<0.1"

[tool.poetry.dependencies.unstructured]
version = "^0.10.27"
extras = ["pdf"]

[tool.poetry.group.dev.dependencies]
poethepoet = "^0.24.1"
langchain-cli = ">=0.0.21"

[tool.templates-hub]
use-case = "rag"
author = "Redis"
integrations = ["OpenAI", "Redis", "HuggingFace"]
tags = ["vectordbs"]

[tool.poe.tasks.start]
cmd = "uvicorn gigachain_cli.dev_scripts:create_demo_server --reload --port $port --host $host"
args = [
    { name = "port", help = "port to run on", default = "8000" },
    { name = "host", help = "host to run on", default = "127.0.0.1" },
]

[build-system]
requires = ["poetry-core"]
build-backend = "poetry.core.masonry.api"<|MERGE_RESOLUTION|>--- conflicted
+++ resolved
@@ -9,22 +9,16 @@
 readme = "README.md"
 
 [tool.poetry.dependencies]
-<<<<<<< HEAD
-python = ">=3.8.1,<4.0"
-gigachain = ">=0.0.325"
-fastapi = "^0.104.0"
-=======
 python = ">=3.9,<3.13"
-langchain = "^0.1"
+gigachain = "^0.1"
 fastapi = ">=0.104.0,<1"
->>>>>>> 9e569d85
 sse-starlette = "^1.6.5"
 openai = "<2"
 sentence-transformers = "2.2.2"
 redis = "5.0.1"
 tiktoken = "0.5.1"
 pdf2image = "1.16.3"
-langchain-text-splitters = ">=0.0.1,<0.1"
+gigachain-text-splitters = ">=0.0.1,<0.1"
 
 [tool.poetry.dependencies.unstructured]
 version = "^0.10.27"
@@ -32,7 +26,7 @@
 
 [tool.poetry.group.dev.dependencies]
 poethepoet = "^0.24.1"
-langchain-cli = ">=0.0.21"
+gigachain-cli = ">=0.0.21"
 
 [tool.templates-hub]
 use-case = "rag"
