[tool.poetry]
name = "rag-redis"
version = "0.0.1"
description = "Run a RAG app backed by OpenAI, HuggingFace, and Redis as a vector database"
authors = [
    "Tyler Hutcherson <tyler.hutcherson@redis.com>",
    "Sam Partee <sam.partee@redis.com>",
]
readme = "README.md"

[tool.poetry.dependencies]
python = ">=3.8.1,<4.0"
gigachain = ">=0.0.325"
fastapi = "^0.104.0"
sse-starlette = "^1.6.5"
openai = "^0.28.1"
sentence-transformers = "2.2.2"
redis = "5.0.1"
tiktoken = "0.5.1"
pdf2image = "1.16.3"

[tool.poetry.dependencies.unstructured]
version = "^0.10.27"
extras = [
    "pdf",
]

[tool.poetry.group.dev.dependencies]
poethepoet = "^0.24.1"
<<<<<<< HEAD

[tool.poetry.group.dev.dependencies.gigachain-cli]
git = "https://github.com/ai-forever/gigachain.git"
rev = "erick/cli"
subdirectory = "libs/cli"
=======
langchain-cli = ">=0.0.15"
>>>>>>> ff87f4b4

[tool.gigaserve]
export_module = "rag_redis.chain"
export_attr = "chain"

[tool.poe.tasks.start]
cmd = "uvicorn langchain_cli.dev_scripts:create_demo_server --reload --port $port --host $host"
args = [
    { name = "port", help = "port to run on", default = "8000" },
    { name = "host", help = "host to run on", default = "127.0.0.1" },
]

[build-system]
requires = [
    "poetry-core",
]
build-backend = "poetry.core.masonry.api"<|MERGE_RESOLUTION|>--- conflicted
+++ resolved
@@ -27,22 +27,14 @@
 
 [tool.poetry.group.dev.dependencies]
 poethepoet = "^0.24.1"
-<<<<<<< HEAD
-
-[tool.poetry.group.dev.dependencies.gigachain-cli]
-git = "https://github.com/ai-forever/gigachain.git"
-rev = "erick/cli"
-subdirectory = "libs/cli"
-=======
-langchain-cli = ">=0.0.15"
->>>>>>> ff87f4b4
+gigachain-cli = ">=0.0.15"
 
 [tool.gigaserve]
 export_module = "rag_redis.chain"
 export_attr = "chain"
 
 [tool.poe.tasks.start]
-cmd = "uvicorn langchain_cli.dev_scripts:create_demo_server --reload --port $port --host $host"
+cmd = "uvicorn gigachain_cli.dev_scripts:create_demo_server --reload --port $port --host $host"
 args = [
     { name = "port", help = "port to run on", default = "8000" },
     { name = "host", help = "host to run on", default = "127.0.0.1" },
