<<<<<<< HEAD
# Ответы на вопросы по заданным параметрам

Шаблоны промптов для генерации ответов на вопросы по переданным документам.

## Входные переменные

В зависимости от шаблона на вход промптам можно передавать следующие переменные:

- `question` — вопрос;
- `summaries` — данные, которые должны быть использованы в ответе.

## Использование

`TODO`
=======
# Промпты для поиска по документам (вопрос-ответ)

### qna_with_refs_system.yaml
Поиск ответа на вопрос по документам со сслыками на источники (system-часть)
### qna_with_refs_user.yaml
Поиск ответа на вопрос по документам со сслыками на источники (user-часть)
### generate_question_prompt.yaml
Генерация вопросов к документу. Используется для улучшения качества индексации.

## Пример использования

```python
from langchain.prompts import load_prompt
from langchain.chains import LLMChain

llm = ...hub/
generate_question_prompt = load_prompt('lc://prompts/qna/generate_question_prompt.yaml')
text = generate_question_prompt.format(text="... text of your documents ...")
```
>>>>>>> 4cbba6cf
<|MERGE_RESOLUTION|>--- conflicted
+++ resolved
@@ -1,7 +1,10 @@
-<<<<<<< HEAD
-# Ответы на вопросы по заданным параметрам
+# Поиск по документам (вопрос-ответ)
 
-Шаблоны промптов для генерации ответов на вопросы по переданным документам.
+Шаблоны промптов для генерации ответов на вопросы по переданным документам:
+
+- `qna_with_refs_system.yaml` — поиск ответа на вопрос по документам со сслыками на источники (system-часть).
+- `qna_with_refs_user.yaml` — gоиск ответа на вопрос по документам со сслыками на источники (user-часть).
+- `generate_question_prompt.yaml` — генерация вопросов к документу. Используется для улучшения качества индексации.
 
 ## Входные переменные
 
@@ -9,19 +12,6 @@
 
 - `question` — вопрос;
 - `summaries` — данные, которые должны быть использованы в ответе.
-
-## Использование
-
-`TODO`
-=======
-# Промпты для поиска по документам (вопрос-ответ)
-
-### qna_with_refs_system.yaml
-Поиск ответа на вопрос по документам со сслыками на источники (system-часть)
-### qna_with_refs_user.yaml
-Поиск ответа на вопрос по документам со сслыками на источники (user-часть)
-### generate_question_prompt.yaml
-Генерация вопросов к документу. Используется для улучшения качества индексации.
 
 ## Пример использования
 
@@ -32,5 +22,4 @@
 llm = ...hub/
 generate_question_prompt = load_prompt('lc://prompts/qna/generate_question_prompt.yaml')
 text = generate_question_prompt.format(text="... text of your documents ...")
-```
->>>>>>> 4cbba6cf
+```