"""All different types of document loaders."""

from langchain.document_loaders.directory import DirectoryLoader
<<<<<<< HEAD
from langchain.document_loaders.googledrive import GoogleDriveLoader
=======
from langchain.document_loaders.html import UnstructuredHTMLLoader
>>>>>>> 2584663e
from langchain.document_loaders.notion import NotionDirectoryLoader
from langchain.document_loaders.pdf import UnstructuredPDFLoader
from langchain.document_loaders.powerpoint import UnstructuredPowerPointLoader
from langchain.document_loaders.readthedocs import ReadTheDocsLoader
from langchain.document_loaders.unstructured import UnstructuredFileLoader

__all__ = [
    "UnstructuredFileLoader",
    "DirectoryLoader",
    "NotionDirectoryLoader",
    "ReadTheDocsLoader",
<<<<<<< HEAD
    "GoogleDriveLoader",
=======
    "UnstructuredHTMLLoader",
    "UnstructuredPowerPointLoader",
    "UnstructuredPDFLoader",
>>>>>>> 2584663e
]<|MERGE_RESOLUTION|>--- conflicted
+++ resolved
@@ -1,11 +1,8 @@
 """All different types of document loaders."""
 
 from langchain.document_loaders.directory import DirectoryLoader
-<<<<<<< HEAD
 from langchain.document_loaders.googledrive import GoogleDriveLoader
-=======
 from langchain.document_loaders.html import UnstructuredHTMLLoader
->>>>>>> 2584663e
 from langchain.document_loaders.notion import NotionDirectoryLoader
 from langchain.document_loaders.pdf import UnstructuredPDFLoader
 from langchain.document_loaders.powerpoint import UnstructuredPowerPointLoader
@@ -17,11 +14,8 @@
     "DirectoryLoader",
     "NotionDirectoryLoader",
     "ReadTheDocsLoader",
-<<<<<<< HEAD
     "GoogleDriveLoader",
-=======
     "UnstructuredHTMLLoader",
     "UnstructuredPowerPointLoader",
     "UnstructuredPDFLoader",
->>>>>>> 2584663e
 ]