from __future__ import annotations

import asyncio
import functools
import logging
import os
import warnings
from contextlib import asynccontextmanager, contextmanager
from contextvars import ContextVar
from typing import (
    Any,
    AsyncGenerator,
    Dict,
    Generator,
    List,
    Optional,
    Type,
    TypeVar,
    Union,
    cast,
)
from uuid import UUID, uuid4

import langchain
from langchain.callbacks.base import (
    BaseCallbackHandler,
    BaseCallbackManager,
    ChainManagerMixin,
    LLMManagerMixin,
    RunManagerMixin,
    ToolManagerMixin,
)
from langchain.callbacks.openai_info import OpenAICallbackHandler
from langchain.callbacks.stdout import StdOutCallbackHandler
from langchain.callbacks.tracers.langchain import LangChainTracer
from langchain.callbacks.tracers.langchain_v1 import LangChainTracerV1, TracerSessionV1
from langchain.callbacks.tracers.stdout import ConsoleCallbackHandler
from langchain.callbacks.tracers.wandb import WandbTracer
from langchain.schema import (
    AgentAction,
    AgentFinish,
    BaseMessage,
    LLMResult,
    get_buffer_string,
)

logger = logging.getLogger(__name__)
Callbacks = Optional[Union[List[BaseCallbackHandler], BaseCallbackManager]]

openai_callback_var: ContextVar[Optional[OpenAICallbackHandler]] = ContextVar(
    "openai_callback", default=None
)
tracing_callback_var: ContextVar[
    Optional[LangChainTracerV1]
] = ContextVar(  # noqa: E501
    "tracing_callback", default=None
)
wandb_tracing_callback_var: ContextVar[
    Optional[WandbTracer]
] = ContextVar(  # noqa: E501
    "tracing_wandb_callback", default=None
)

tracing_v2_callback_var: ContextVar[
    Optional[LangChainTracer]
] = ContextVar(  # noqa: E501
    "tracing_callback_v2", default=None
)


def _get_debug() -> bool:
    return langchain.debug


@contextmanager
def get_openai_callback() -> Generator[OpenAICallbackHandler, None, None]:
    """Get OpenAI callback handler in a context manager."""
    cb = OpenAICallbackHandler()
    openai_callback_var.set(cb)
    yield cb
    openai_callback_var.set(None)


@contextmanager
def tracing_enabled(
    session_name: str = "default",
) -> Generator[TracerSessionV1, None, None]:
    """Get Tracer in a context manager."""
    cb = LangChainTracerV1()
    session = cast(TracerSessionV1, cb.load_session(session_name))
    tracing_callback_var.set(cb)
    yield session
    tracing_callback_var.set(None)


@contextmanager
def wandb_tracing_enabled(
    session_name: str = "default",
) -> Generator[None, None, None]:
    """Get WandbTracer in a context manager."""
    cb = WandbTracer()
    wandb_tracing_callback_var.set(cb)
    yield None
    wandb_tracing_callback_var.set(None)


@contextmanager
def tracing_v2_enabled(
    session_name: Optional[str] = None,
    *,
    example_id: Optional[Union[str, UUID]] = None,
) -> Generator[None, None, None]:
    """Get the experimental tracer handler in a context manager."""
    # Issue a warning that this is experimental
    warnings.warn(
        "The tracing v2 API is in development. "
        "This is not yet stable and may change in the future."
    )
    if isinstance(example_id, str):
        example_id = UUID(example_id)
    cb = LangChainTracer(
        example_id=example_id,
        session_name=session_name,
    )
    tracing_v2_callback_var.set(cb)
    yield
    tracing_v2_callback_var.set(None)


@contextmanager
def trace_as_chain_group(
    group_name: str,
    *,
    session_name: Optional[str] = None,
    example_id: Optional[Union[str, UUID]] = None,
) -> Generator[CallbackManager, None, None]:
    """Get a callback manager for a chain group in a context manager."""
    cb = LangChainTracer(
        session_name=session_name,
        example_id=example_id,
    )
    cm = CallbackManager.configure(
        inheritable_callbacks=[cb],
    )

    run_manager = cm.on_chain_start({"name": group_name}, {})
    yield run_manager.get_child()
    run_manager.on_chain_end({})


@asynccontextmanager
async def atrace_as_chain_group(
    group_name: str,
    *,
    session_name: Optional[str] = None,
    example_id: Optional[Union[str, UUID]] = None,
) -> AsyncGenerator[AsyncCallbackManager, None]:
    """Get a callback manager for a chain group in a context manager."""
    cb = LangChainTracer(
        session_name=session_name,
        example_id=example_id,
    )
    cm = AsyncCallbackManager.configure(
        inheritable_callbacks=[cb],
    )

    run_manager = await cm.on_chain_start({"name": group_name}, {})
    try:
        yield run_manager.get_child()
    finally:
        await run_manager.on_chain_end({})


def _handle_event(
    handlers: List[BaseCallbackHandler],
    event_name: str,
    ignore_condition_name: Optional[str],
    *args: Any,
    **kwargs: Any,
) -> None:
    """Generic event handler for CallbackManager."""
    message_strings: Optional[List[str]] = None
    for handler in handlers:
        try:
            if ignore_condition_name is None or not getattr(
                handler, ignore_condition_name
            ):
                getattr(handler, event_name)(*args, **kwargs)
        except NotImplementedError as e:
            if event_name == "on_chat_model_start":
                if message_strings is None:
                    message_strings = [get_buffer_string(m) for m in args[1]]
                _handle_event(
                    [handler],
                    "on_llm_start",
                    "ignore_llm",
                    args[0],
                    message_strings,
                    *args[2:],
                    **kwargs,
                )
            else:
                logger.warning(
                    f"Error in {handler.__class__.__name__}.{event_name} callback: {e}"
                )
        except Exception as e:
            logger.warning(
                f"Error in {handler.__class__.__name__}.{event_name} callback: {e}"
            )
            if handler.raise_error:
                raise e


async def _ahandle_event_for_handler(
    handler: BaseCallbackHandler,
    event_name: str,
    ignore_condition_name: Optional[str],
    *args: Any,
    **kwargs: Any,
) -> None:
    try:
        if ignore_condition_name is None or not getattr(handler, ignore_condition_name):
            event = getattr(handler, event_name)
            if asyncio.iscoroutinefunction(event):
                await event(*args, **kwargs)
            else:
                await asyncio.get_event_loop().run_in_executor(
                    None, functools.partial(event, *args, **kwargs)
                )
    except NotImplementedError as e:
        if event_name == "on_chat_model_start":
            message_strings = [get_buffer_string(m) for m in args[1]]
            await _ahandle_event_for_handler(
                handler,
                "on_llm_start",
                "ignore_llm",
                args[0],
                message_strings,
                *args[2:],
                **kwargs,
            )
        else:
            logger.warning(
                f"Error in {handler.__class__.__name__}.{event_name} callback: {e}"
            )
    except Exception as e:
        logger.warning(
            f"Error in {handler.__class__.__name__}.{event_name} callback: {e}"
        )
        if handler.raise_error:
            raise e


async def _ahandle_event(
    handlers: List[BaseCallbackHandler],
    event_name: str,
    ignore_condition_name: Optional[str],
    *args: Any,
    **kwargs: Any,
) -> None:
    """Generic event handler for AsyncCallbackManager."""
    await asyncio.gather(
        *(
            _ahandle_event_for_handler(
                handler, event_name, ignore_condition_name, *args, **kwargs
            )
            for handler in handlers
        )
    )


BRM = TypeVar("BRM", bound="BaseRunManager")


class BaseRunManager(RunManagerMixin):
    """Base class for run manager (a bound callback manager)."""

    def __init__(
        self,
        *,
        run_id: UUID,
        handlers: List[BaseCallbackHandler],
        inheritable_handlers: List[BaseCallbackHandler],
        parent_run_id: Optional[UUID] = None,
        tags: List[str],
        inheritable_tags: List[str],
    ) -> None:
        """Initialize run manager."""
        self.run_id = run_id
        self.handlers = handlers
        self.inheritable_handlers = inheritable_handlers
        self.tags = tags
        self.inheritable_tags = inheritable_tags
        self.parent_run_id = parent_run_id

    @classmethod
    def get_noop_manager(cls: Type[BRM]) -> BRM:
        """Return a manager that doesn't perform any operations."""
        return cls(
            run_id=uuid4(),
            handlers=[],
            inheritable_handlers=[],
            tags=[],
            inheritable_tags=[],
        )


class RunManager(BaseRunManager):
    """Sync Run Manager."""

    def on_text(
        self,
        text: str,
        **kwargs: Any,
    ) -> Any:
        """Run when text is received."""
        _handle_event(
            self.handlers,
            "on_text",
            None,
            text,
            run_id=self.run_id,
            parent_run_id=self.parent_run_id,
            **kwargs,
        )


class AsyncRunManager(BaseRunManager):
    """Async Run Manager."""

    async def on_text(
        self,
        text: str,
        **kwargs: Any,
    ) -> Any:
        """Run when text is received."""
        await _ahandle_event(
            self.handlers,
            "on_text",
            None,
            text,
            run_id=self.run_id,
            parent_run_id=self.parent_run_id,
            **kwargs,
        )


class CallbackManagerForLLMRun(RunManager, LLMManagerMixin):
    """Callback manager for LLM run."""

    def on_llm_new_token(
        self,
        token: str,
        **kwargs: Any,
    ) -> None:
        """Run when LLM generates a new token."""
        _handle_event(
            self.handlers,
            "on_llm_new_token",
            "ignore_llm",
            token=token,
            run_id=self.run_id,
            parent_run_id=self.parent_run_id,
            **kwargs,
        )

    def on_llm_end(self, response: LLMResult, **kwargs: Any) -> None:
        """Run when LLM ends running."""
        _handle_event(
            self.handlers,
            "on_llm_end",
            "ignore_llm",
            response,
            run_id=self.run_id,
            parent_run_id=self.parent_run_id,
            **kwargs,
        )

    def on_llm_error(
        self,
        error: Union[Exception, KeyboardInterrupt],
        **kwargs: Any,
    ) -> None:
        """Run when LLM errors."""
        _handle_event(
            self.handlers,
            "on_llm_error",
            "ignore_llm",
            error,
            run_id=self.run_id,
            parent_run_id=self.parent_run_id,
            **kwargs,
        )


class AsyncCallbackManagerForLLMRun(AsyncRunManager, LLMManagerMixin):
    """Async callback manager for LLM run."""

    async def on_llm_new_token(
        self,
        token: str,
        **kwargs: Any,
    ) -> None:
        """Run when LLM generates a new token."""
        await _ahandle_event(
            self.handlers,
            "on_llm_new_token",
            "ignore_llm",
            token,
            run_id=self.run_id,
            parent_run_id=self.parent_run_id,
            **kwargs,
        )

    async def on_llm_end(self, response: LLMResult, **kwargs: Any) -> None:
        """Run when LLM ends running."""
        await _ahandle_event(
            self.handlers,
            "on_llm_end",
            "ignore_llm",
            response,
            run_id=self.run_id,
            parent_run_id=self.parent_run_id,
            **kwargs,
        )

    async def on_llm_error(
        self,
        error: Union[Exception, KeyboardInterrupt],
        **kwargs: Any,
    ) -> None:
        """Run when LLM errors."""
        await _ahandle_event(
            self.handlers,
            "on_llm_error",
            "ignore_llm",
            error,
            run_id=self.run_id,
            parent_run_id=self.parent_run_id,
            **kwargs,
        )


class CallbackManagerForChainRun(RunManager, ChainManagerMixin):
    """Callback manager for chain run."""

    def get_child(self, tag: Optional[str] = None) -> CallbackManager:
        """Get a child callback manager."""
        manager = CallbackManager(handlers=[], parent_run_id=self.run_id)
        manager.set_handlers(self.inheritable_handlers)
        manager.add_tags(self.inheritable_tags)
        if tag is not None:
            manager.add_tags([tag], False)
        return manager

    def on_chain_end(self, outputs: Dict[str, Any], **kwargs: Any) -> None:
        """Run when chain ends running."""
        _handle_event(
            self.handlers,
            "on_chain_end",
            "ignore_chain",
            outputs,
            run_id=self.run_id,
            parent_run_id=self.parent_run_id,
            **kwargs,
        )

    def on_chain_error(
        self,
        error: Union[Exception, KeyboardInterrupt],
        **kwargs: Any,
    ) -> None:
        """Run when chain errors."""
        _handle_event(
            self.handlers,
            "on_chain_error",
            "ignore_chain",
            error,
            run_id=self.run_id,
            parent_run_id=self.parent_run_id,
            **kwargs,
        )

    def on_agent_action(self, action: AgentAction, **kwargs: Any) -> Any:
        """Run when agent action is received."""
        _handle_event(
            self.handlers,
            "on_agent_action",
            "ignore_agent",
            action,
            run_id=self.run_id,
            parent_run_id=self.parent_run_id,
            **kwargs,
        )

    def on_agent_finish(self, finish: AgentFinish, **kwargs: Any) -> Any:
        """Run when agent finish is received."""
        _handle_event(
            self.handlers,
            "on_agent_finish",
            "ignore_agent",
            finish,
            run_id=self.run_id,
            parent_run_id=self.parent_run_id,
            **kwargs,
        )


class AsyncCallbackManagerForChainRun(AsyncRunManager, ChainManagerMixin):
    """Async callback manager for chain run."""

    def get_child(self, tag: Optional[str] = None) -> AsyncCallbackManager:
        """Get a child callback manager."""
        manager = AsyncCallbackManager(handlers=[], parent_run_id=self.run_id)
        manager.set_handlers(self.inheritable_handlers)
        manager.add_tags(self.inheritable_tags)
        if tag is not None:
            manager.add_tags([tag], False)
        return manager

    async def on_chain_end(self, outputs: Dict[str, Any], **kwargs: Any) -> None:
        """Run when chain ends running."""
        await _ahandle_event(
            self.handlers,
            "on_chain_end",
            "ignore_chain",
            outputs,
            run_id=self.run_id,
            parent_run_id=self.parent_run_id,
            **kwargs,
        )

    async def on_chain_error(
        self,
        error: Union[Exception, KeyboardInterrupt],
        **kwargs: Any,
    ) -> None:
        """Run when chain errors."""
        await _ahandle_event(
            self.handlers,
            "on_chain_error",
            "ignore_chain",
            error,
            run_id=self.run_id,
            parent_run_id=self.parent_run_id,
            **kwargs,
        )

    async def on_agent_action(self, action: AgentAction, **kwargs: Any) -> Any:
        """Run when agent action is received."""
        await _ahandle_event(
            self.handlers,
            "on_agent_action",
            "ignore_agent",
            action,
            run_id=self.run_id,
            parent_run_id=self.parent_run_id,
            **kwargs,
        )

    async def on_agent_finish(self, finish: AgentFinish, **kwargs: Any) -> Any:
        """Run when agent finish is received."""
        await _ahandle_event(
            self.handlers,
            "on_agent_finish",
            "ignore_agent",
            finish,
            run_id=self.run_id,
            parent_run_id=self.parent_run_id,
            **kwargs,
        )


class CallbackManagerForToolRun(RunManager, ToolManagerMixin):
    """Callback manager for tool run."""

    def get_child(self, tag: Optional[str] = None) -> CallbackManager:
        """Get a child callback manager."""
        manager = CallbackManager(handlers=[], parent_run_id=self.run_id)
        manager.set_handlers(self.inheritable_handlers)
        manager.add_tags(self.inheritable_tags)
        if tag is not None:
            manager.add_tags([tag], False)
        return manager

    def on_tool_end(
        self,
        output: str,
        **kwargs: Any,
    ) -> None:
        """Run when tool ends running."""
        _handle_event(
            self.handlers,
            "on_tool_end",
            "ignore_agent",
            output,
            run_id=self.run_id,
            parent_run_id=self.parent_run_id,
            **kwargs,
        )

    def on_tool_error(
        self,
        error: Union[Exception, KeyboardInterrupt],
        **kwargs: Any,
    ) -> None:
        """Run when tool errors."""
        _handle_event(
            self.handlers,
            "on_tool_error",
            "ignore_agent",
            error,
            run_id=self.run_id,
            parent_run_id=self.parent_run_id,
            **kwargs,
        )


class AsyncCallbackManagerForToolRun(AsyncRunManager, ToolManagerMixin):
    """Async callback manager for tool run."""

    def get_child(self, tag: Optional[str] = None) -> AsyncCallbackManager:
        """Get a child callback manager."""
        manager = AsyncCallbackManager(handlers=[], parent_run_id=self.run_id)
        manager.set_handlers(self.inheritable_handlers)
        manager.add_tags(self.inheritable_tags)
        if tag is not None:
            manager.add_tags([tag], False)
        return manager

    async def on_tool_end(self, output: str, **kwargs: Any) -> None:
        """Run when tool ends running."""
        await _ahandle_event(
            self.handlers,
            "on_tool_end",
            "ignore_agent",
            output,
            run_id=self.run_id,
            parent_run_id=self.parent_run_id,
            **kwargs,
        )

    async def on_tool_error(
        self,
        error: Union[Exception, KeyboardInterrupt],
        **kwargs: Any,
    ) -> None:
        """Run when tool errors."""
        await _ahandle_event(
            self.handlers,
            "on_tool_error",
            "ignore_agent",
            error,
            run_id=self.run_id,
            parent_run_id=self.parent_run_id,
            **kwargs,
        )


class CallbackManager(BaseCallbackManager):
    """Callback manager that can be used to handle callbacks from langchain."""

    def on_llm_start(
        self,
        serialized: Dict[str, Any],
        prompts: List[str],
        **kwargs: Any,
    ) -> List[CallbackManagerForLLMRun]:
        """Run when LLM starts running."""
        managers = []
        for prompt in prompts:
            run_id_ = uuid4()
            _handle_event(
                self.handlers,
                "on_llm_start",
                "ignore_llm",
                serialized,
                [prompt],
                run_id=run_id_,
                parent_run_id=self.parent_run_id,
                **kwargs,
            )

<<<<<<< HEAD
            managers.append(
                CallbackManagerForLLMRun(
                    run_id_,
                    self.handlers,
                    self.inheritable_handlers,
                    self.parent_run_id,
                )
            )

        return managers
=======
        _handle_event(
            self.handlers,
            "on_llm_start",
            "ignore_llm",
            serialized,
            prompts,
            run_id=run_id,
            parent_run_id=self.parent_run_id,
            tags=self.tags,
            **kwargs,
        )

        return CallbackManagerForLLMRun(
            run_id=run_id,
            handlers=self.handlers,
            inheritable_handlers=self.inheritable_handlers,
            parent_run_id=self.parent_run_id,
            tags=self.tags,
            inheritable_tags=self.inheritable_tags,
        )
>>>>>>> 4fc79398

    def on_chat_model_start(
        self,
        serialized: Dict[str, Any],
        messages: List[List[BaseMessage]],
        **kwargs: Any,
    ) -> List[CallbackManagerForLLMRun]:
        """Run when LLM starts running."""
<<<<<<< HEAD

        managers = []
        for message_list in messages:
            run_id_ = uuid4()
            _handle_event(
                self.handlers,
                "on_chat_model_start",
                "ignore_chat_model",
                serialized,
                [message_list],
                run_id=run_id_,
                parent_run_id=self.parent_run_id,
                **kwargs,
            )

            managers.append(
                CallbackManagerForLLMRun(
                    run_id_,
                    self.handlers,
                    self.inheritable_handlers,
                    self.parent_run_id,
                )
            )

        return managers
=======
        if run_id is None:
            run_id = uuid4()
        _handle_event(
            self.handlers,
            "on_chat_model_start",
            "ignore_chat_model",
            serialized,
            messages,
            run_id=run_id,
            parent_run_id=self.parent_run_id,
            tags=self.tags,
            **kwargs,
        )

        # Re-use the LLM Run Manager since the outputs are treated
        # the same for now
        return CallbackManagerForLLMRun(
            run_id=run_id,
            handlers=self.handlers,
            inheritable_handlers=self.inheritable_handlers,
            parent_run_id=self.parent_run_id,
            tags=self.tags,
            inheritable_tags=self.inheritable_tags,
        )
>>>>>>> 4fc79398

    def on_chain_start(
        self,
        serialized: Dict[str, Any],
        inputs: Dict[str, Any],
        run_id: Optional[UUID] = None,
        **kwargs: Any,
    ) -> CallbackManagerForChainRun:
        """Run when chain starts running."""
        if run_id is None:
            run_id = uuid4()

        _handle_event(
            self.handlers,
            "on_chain_start",
            "ignore_chain",
            serialized,
            inputs,
            run_id=run_id,
            parent_run_id=self.parent_run_id,
            tags=self.tags,
            **kwargs,
        )

        return CallbackManagerForChainRun(
            run_id=run_id,
            handlers=self.handlers,
            inheritable_handlers=self.inheritable_handlers,
            parent_run_id=self.parent_run_id,
            tags=self.tags,
            inheritable_tags=self.inheritable_tags,
        )

    def on_tool_start(
        self,
        serialized: Dict[str, Any],
        input_str: str,
        run_id: Optional[UUID] = None,
        parent_run_id: Optional[UUID] = None,
        **kwargs: Any,
    ) -> CallbackManagerForToolRun:
        """Run when tool starts running."""
        if run_id is None:
            run_id = uuid4()

        _handle_event(
            self.handlers,
            "on_tool_start",
            "ignore_agent",
            serialized,
            input_str,
            run_id=run_id,
            parent_run_id=self.parent_run_id,
            tags=self.tags,
            **kwargs,
        )

        return CallbackManagerForToolRun(
            run_id=run_id,
            handlers=self.handlers,
            inheritable_handlers=self.inheritable_handlers,
            parent_run_id=self.parent_run_id,
            tags=self.tags,
            inheritable_tags=self.inheritable_tags,
        )

    @classmethod
    def configure(
        cls,
        inheritable_callbacks: Callbacks = None,
        local_callbacks: Callbacks = None,
        verbose: bool = False,
        inheritable_tags: Optional[List[str]] = None,
        local_tags: Optional[List[str]] = None,
    ) -> CallbackManager:
        """Configure the callback manager."""
        return _configure(
            cls,
            inheritable_callbacks,
            local_callbacks,
            verbose,
            inheritable_tags,
            local_tags,
        )


class AsyncCallbackManager(BaseCallbackManager):
    """Async callback manager that can be used to handle callbacks from LangChain."""

    @property
    def is_async(self) -> bool:
        """Return whether the handler is async."""
        return True

    async def on_llm_start(
        self,
        serialized: Dict[str, Any],
        prompts: List[str],
        **kwargs: Any,
    ) -> List[AsyncCallbackManagerForLLMRun]:
        """Run when LLM starts running."""

<<<<<<< HEAD
        tasks = []
        managers = []

        for prompt in prompts:
            run_id_ = uuid4()

            tasks.append(
                _ahandle_event(
                    self.handlers,
                    "on_llm_start",
                    "ignore_llm",
                    serialized,
                    [prompt],
                    run_id=run_id_,
                    parent_run_id=self.parent_run_id,
                    **kwargs,
                )
            )

            managers.append(
                AsyncCallbackManagerForLLMRun(
                    run_id_,
                    self.handlers,
                    self.inheritable_handlers,
                    self.parent_run_id,
                )
            )

        await asyncio.gather(*tasks)

        return managers
=======
        await _ahandle_event(
            self.handlers,
            "on_llm_start",
            "ignore_llm",
            serialized,
            prompts,
            run_id=run_id,
            parent_run_id=self.parent_run_id,
            tags=self.tags,
            **kwargs,
        )

        return AsyncCallbackManagerForLLMRun(
            run_id=run_id,
            handlers=self.handlers,
            inheritable_handlers=self.inheritable_handlers,
            parent_run_id=self.parent_run_id,
            tags=self.tags,
            inheritable_tags=self.inheritable_tags,
        )
>>>>>>> 4fc79398

    async def on_chat_model_start(
        self,
        serialized: Dict[str, Any],
        messages: List[List[BaseMessage]],
        **kwargs: Any,
    ) -> Any:
        tasks = []
        managers = []

        for message_list in messages:
            run_id_ = uuid4()

            tasks.append(
                _ahandle_event(
                    self.handlers,
                    "on_chat_model_start",
                    "ignore_chat_model",
                    serialized,
                    [message_list],
                    run_id=run_id_,
                    parent_run_id=self.parent_run_id,
                    **kwargs,
                )
            )

<<<<<<< HEAD
            managers.append(
                AsyncCallbackManagerForLLMRun(
                    run_id_,
                    self.handlers,
                    self.inheritable_handlers,
                    self.parent_run_id,
                )
            )

        await asyncio.gather(*tasks)
        return managers
=======
        await _ahandle_event(
            self.handlers,
            "on_chat_model_start",
            "ignore_chat_model",
            serialized,
            messages,
            run_id=run_id,
            parent_run_id=self.parent_run_id,
            tags=self.tags,
            **kwargs,
        )

        return AsyncCallbackManagerForLLMRun(
            run_id=run_id,
            handlers=self.handlers,
            inheritable_handlers=self.inheritable_handlers,
            parent_run_id=self.parent_run_id,
            tags=self.tags,
            inheritable_tags=self.inheritable_tags,
        )
>>>>>>> 4fc79398

    async def on_chain_start(
        self,
        serialized: Dict[str, Any],
        inputs: Dict[str, Any],
        run_id: Optional[UUID] = None,
        **kwargs: Any,
    ) -> AsyncCallbackManagerForChainRun:
        """Run when chain starts running."""
        if run_id is None:
            run_id = uuid4()

        await _ahandle_event(
            self.handlers,
            "on_chain_start",
            "ignore_chain",
            serialized,
            inputs,
            run_id=run_id,
            parent_run_id=self.parent_run_id,
            tags=self.tags,
            **kwargs,
        )

        return AsyncCallbackManagerForChainRun(
            run_id=run_id,
            handlers=self.handlers,
            inheritable_handlers=self.inheritable_handlers,
            parent_run_id=self.parent_run_id,
            tags=self.tags,
            inheritable_tags=self.inheritable_tags,
        )

    async def on_tool_start(
        self,
        serialized: Dict[str, Any],
        input_str: str,
        run_id: Optional[UUID] = None,
        parent_run_id: Optional[UUID] = None,
        **kwargs: Any,
    ) -> AsyncCallbackManagerForToolRun:
        """Run when tool starts running."""
        if run_id is None:
            run_id = uuid4()

        await _ahandle_event(
            self.handlers,
            "on_tool_start",
            "ignore_agent",
            serialized,
            input_str,
            run_id=run_id,
            parent_run_id=self.parent_run_id,
            tags=self.tags,
            **kwargs,
        )

        return AsyncCallbackManagerForToolRun(
            run_id=run_id,
            handlers=self.handlers,
            inheritable_handlers=self.inheritable_handlers,
            parent_run_id=self.parent_run_id,
            tags=self.tags,
            inheritable_tags=self.inheritable_tags,
        )

    @classmethod
    def configure(
        cls,
        inheritable_callbacks: Callbacks = None,
        local_callbacks: Callbacks = None,
        verbose: bool = False,
        inheritable_tags: Optional[List[str]] = None,
        local_tags: Optional[List[str]] = None,
    ) -> AsyncCallbackManager:
        """Configure the callback manager."""
        return _configure(
            cls,
            inheritable_callbacks,
            local_callbacks,
            verbose,
            inheritable_tags,
            local_tags,
        )


T = TypeVar("T", CallbackManager, AsyncCallbackManager)


def env_var_is_set(env_var: str) -> bool:
    """Check if an environment variable is set."""
    return env_var in os.environ and os.environ[env_var] not in (
        "",
        "0",
        "false",
        "False",
    )


def _configure(
    callback_manager_cls: Type[T],
    inheritable_callbacks: Callbacks = None,
    local_callbacks: Callbacks = None,
    verbose: bool = False,
    inheritable_tags: Optional[List[str]] = None,
    local_tags: Optional[List[str]] = None,
) -> T:
    """Configure the callback manager."""
    callback_manager = callback_manager_cls(handlers=[])
    if inheritable_callbacks or local_callbacks:
        if isinstance(inheritable_callbacks, list) or inheritable_callbacks is None:
            inheritable_callbacks_ = inheritable_callbacks or []
            callback_manager = callback_manager_cls(
                handlers=inheritable_callbacks_.copy(),
                inheritable_handlers=inheritable_callbacks_.copy(),
            )
        else:
            callback_manager = callback_manager_cls(
                handlers=inheritable_callbacks.handlers,
                inheritable_handlers=inheritable_callbacks.inheritable_handlers,
                parent_run_id=inheritable_callbacks.parent_run_id,
                tags=inheritable_callbacks.tags,
                inheritable_tags=inheritable_callbacks.inheritable_tags,
            )
        local_handlers_ = (
            local_callbacks
            if isinstance(local_callbacks, list)
            else (local_callbacks.handlers if local_callbacks else [])
        )
        for handler in local_handlers_:
            callback_manager.add_handler(handler, False)
    if inheritable_tags or local_tags:
        callback_manager.add_tags(inheritable_tags or [])
        callback_manager.add_tags(local_tags or [], False)

    tracer = tracing_callback_var.get()
    wandb_tracer = wandb_tracing_callback_var.get()
    open_ai = openai_callback_var.get()
    tracing_enabled_ = (
        env_var_is_set("LANGCHAIN_TRACING")
        or tracer is not None
        or env_var_is_set("LANGCHAIN_HANDLER")
    )
    wandb_tracing_enabled_ = (
        env_var_is_set("LANGCHAIN_WANDB_TRACING") or wandb_tracer is not None
    )

    tracer_v2 = tracing_v2_callback_var.get()
    tracing_v2_enabled_ = (
        env_var_is_set("LANGCHAIN_TRACING_V2") or tracer_v2 is not None
    )
    tracer_session = os.environ.get("LANGCHAIN_SESSION")
    debug = _get_debug()
    if tracer_session is None:
        tracer_session = "default"
    if (
        verbose
        or debug
        or tracing_enabled_
        or tracing_v2_enabled_
        or wandb_tracing_enabled_
        or open_ai is not None
    ):
        if verbose and not any(
            isinstance(handler, StdOutCallbackHandler)
            for handler in callback_manager.handlers
        ):
            if debug:
                pass
            else:
                callback_manager.add_handler(StdOutCallbackHandler(), False)
        if debug and not any(
            isinstance(handler, ConsoleCallbackHandler)
            for handler in callback_manager.handlers
        ):
            callback_manager.add_handler(ConsoleCallbackHandler(), True)
        if tracing_enabled_ and not any(
            isinstance(handler, LangChainTracerV1)
            for handler in callback_manager.handlers
        ):
            if tracer:
                callback_manager.add_handler(tracer, True)
            else:
                handler = LangChainTracerV1()
                handler.load_session(tracer_session)
                callback_manager.add_handler(handler, True)
        if wandb_tracing_enabled_ and not any(
            isinstance(handler, WandbTracer) for handler in callback_manager.handlers
        ):
            if wandb_tracer:
                callback_manager.add_handler(wandb_tracer, True)
            else:
                handler = WandbTracer()
                callback_manager.add_handler(handler, True)
        if tracing_v2_enabled_ and not any(
            isinstance(handler, LangChainTracer)
            for handler in callback_manager.handlers
        ):
            if tracer_v2:
                callback_manager.add_handler(tracer_v2, True)
            else:
                try:
                    handler = LangChainTracer(session_name=tracer_session)
                    callback_manager.add_handler(handler, True)
                except Exception as e:
                    logger.warning(
                        "Unable to load requested LangChainTracer."
                        " To disable this warning,"
                        " unset the  LANGCHAIN_TRACING_V2 environment variables.",
                        e,
                    )
        if open_ai is not None and not any(
            isinstance(handler, OpenAICallbackHandler)
            for handler in callback_manager.handlers
        ):
            callback_manager.add_handler(open_ai, True)
    return callback_manager<|MERGE_RESOLUTION|>--- conflicted
+++ resolved
@@ -678,42 +678,22 @@
                 [prompt],
                 run_id=run_id_,
                 parent_run_id=self.parent_run_id,
+                tags=self.tags,
                 **kwargs,
             )
 
-<<<<<<< HEAD
             managers.append(
                 CallbackManagerForLLMRun(
-                    run_id_,
-                    self.handlers,
-                    self.inheritable_handlers,
-                    self.parent_run_id,
+                    run_id=run_id_,
+                    handlers=self.handlers,
+                    inheritable_handlers=self.inheritable_handlers,
+                    parent_run_id=self.parent_run_id,
+                    tags=self.tags,
+                    inheritable_tags=self.inheritable_tags,
                 )
             )
 
         return managers
-=======
-        _handle_event(
-            self.handlers,
-            "on_llm_start",
-            "ignore_llm",
-            serialized,
-            prompts,
-            run_id=run_id,
-            parent_run_id=self.parent_run_id,
-            tags=self.tags,
-            **kwargs,
-        )
-
-        return CallbackManagerForLLMRun(
-            run_id=run_id,
-            handlers=self.handlers,
-            inheritable_handlers=self.inheritable_handlers,
-            parent_run_id=self.parent_run_id,
-            tags=self.tags,
-            inheritable_tags=self.inheritable_tags,
-        )
->>>>>>> 4fc79398
 
     def on_chat_model_start(
         self,
@@ -722,7 +702,6 @@
         **kwargs: Any,
     ) -> List[CallbackManagerForLLMRun]:
         """Run when LLM starts running."""
-<<<<<<< HEAD
 
         managers = []
         for message_list in messages:
@@ -735,45 +714,22 @@
                 [message_list],
                 run_id=run_id_,
                 parent_run_id=self.parent_run_id,
+                tags=self.tags,
                 **kwargs,
             )
 
             managers.append(
                 CallbackManagerForLLMRun(
-                    run_id_,
-                    self.handlers,
-                    self.inheritable_handlers,
-                    self.parent_run_id,
+                    run_id=run_id_,
+                    handlers=self.handlers,
+                    inheritable_handlers=self.inheritable_handlers,
+                    parent_run_id=self.parent_run_id,
+                    tags=self.tags,
+                    inheritable_tags=self.inheritable_tags,
                 )
             )
 
         return managers
-=======
-        if run_id is None:
-            run_id = uuid4()
-        _handle_event(
-            self.handlers,
-            "on_chat_model_start",
-            "ignore_chat_model",
-            serialized,
-            messages,
-            run_id=run_id,
-            parent_run_id=self.parent_run_id,
-            tags=self.tags,
-            **kwargs,
-        )
-
-        # Re-use the LLM Run Manager since the outputs are treated
-        # the same for now
-        return CallbackManagerForLLMRun(
-            run_id=run_id,
-            handlers=self.handlers,
-            inheritable_handlers=self.inheritable_handlers,
-            parent_run_id=self.parent_run_id,
-            tags=self.tags,
-            inheritable_tags=self.inheritable_tags,
-        )
->>>>>>> 4fc79398
 
     def on_chain_start(
         self,
@@ -876,7 +832,6 @@
     ) -> List[AsyncCallbackManagerForLLMRun]:
         """Run when LLM starts running."""
 
-<<<<<<< HEAD
         tasks = []
         managers = []
 
@@ -892,44 +847,25 @@
                     [prompt],
                     run_id=run_id_,
                     parent_run_id=self.parent_run_id,
+                    tags=self.tags,
                     **kwargs,
                 )
             )
 
             managers.append(
                 AsyncCallbackManagerForLLMRun(
-                    run_id_,
-                    self.handlers,
-                    self.inheritable_handlers,
-                    self.parent_run_id,
+                    run_id=run_id_,
+                    handlers=self.handlers,
+                    inheritable_handlers=self.inheritable_handlers,
+                    parent_run_id=self.parent_run_id,
+                    tags=self.tags,
+                    inheritable_tags=self.inheritable_tags,
                 )
             )
 
         await asyncio.gather(*tasks)
 
         return managers
-=======
-        await _ahandle_event(
-            self.handlers,
-            "on_llm_start",
-            "ignore_llm",
-            serialized,
-            prompts,
-            run_id=run_id,
-            parent_run_id=self.parent_run_id,
-            tags=self.tags,
-            **kwargs,
-        )
-
-        return AsyncCallbackManagerForLLMRun(
-            run_id=run_id,
-            handlers=self.handlers,
-            inheritable_handlers=self.inheritable_handlers,
-            parent_run_id=self.parent_run_id,
-            tags=self.tags,
-            inheritable_tags=self.inheritable_tags,
-        )
->>>>>>> 4fc79398
 
     async def on_chat_model_start(
         self,
@@ -952,44 +888,24 @@
                     [message_list],
                     run_id=run_id_,
                     parent_run_id=self.parent_run_id,
+                    tags=self.tags,
                     **kwargs,
                 )
             )
 
-<<<<<<< HEAD
             managers.append(
                 AsyncCallbackManagerForLLMRun(
-                    run_id_,
-                    self.handlers,
-                    self.inheritable_handlers,
-                    self.parent_run_id,
+                    run_id=run_id_,
+                    handlers=self.handlers,
+                    inheritable_handlers=self.inheritable_handlers,
+                    parent_run_id=self.parent_run_id,
+                    tags=self.tags,
+                    inheritable_tags=self.inheritable_tags,
                 )
             )
 
         await asyncio.gather(*tasks)
         return managers
-=======
-        await _ahandle_event(
-            self.handlers,
-            "on_chat_model_start",
-            "ignore_chat_model",
-            serialized,
-            messages,
-            run_id=run_id,
-            parent_run_id=self.parent_run_id,
-            tags=self.tags,
-            **kwargs,
-        )
-
-        return AsyncCallbackManagerForLLMRun(
-            run_id=run_id,
-            handlers=self.handlers,
-            inheritable_handlers=self.inheritable_handlers,
-            parent_run_id=self.parent_run_id,
-            tags=self.tags,
-            inheritable_tags=self.inheritable_tags,
-        )
->>>>>>> 4fc79398
 
     async def on_chain_start(
         self,
