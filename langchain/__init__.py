--- conflicted
+++ resolved
@@ -17,11 +17,7 @@
 from langchain.docstore import Wikipedia
 from langchain.faiss import FAISS
 from langchain.llms import Cohere, HuggingFaceHub, OpenAI
-<<<<<<< HEAD
-from langchain.prompt import DynamicPrompt, Prompt
-=======
-from langchain.prompt import BasePrompt, Prompt
->>>>>>> 4bbaa9b2
+from langchain.prompt import BasePrompt, DynamicPrompt, Prompt
 from langchain.sql_database import SQLDatabase
 
 __all__ = [
@@ -32,11 +28,8 @@
     "SerpAPIChain",
     "Cohere",
     "OpenAI",
-<<<<<<< HEAD
+    "BasePrompt",
     "DynamicPrompt",
-=======
-    "BasePrompt",
->>>>>>> 4bbaa9b2
     "Prompt",
     "ReActChain",
     "Wikipedia",
