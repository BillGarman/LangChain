--- conflicted
+++ resolved
@@ -58,7 +58,6 @@
     ) -> BaseMessage:
         """Predict message from messages."""
 
-<<<<<<< HEAD
     @abstractmethod
     async def apredict(self, text: str, *, stop: Optional[Sequence[str]] = None) -> str:
         """Predict text from text."""
@@ -68,11 +67,10 @@
         self, messages: List[BaseMessage], *, stop: Optional[Sequence[str]] = None
     ) -> BaseMessage:
         """Predict message from messages."""
-=======
+
     def get_token_ids(self, text: str) -> List[int]:
         """Get the token present in the text."""
         return _get_token_ids_default_method(text)
->>>>>>> 9242998d
 
     def get_num_tokens(self, text: str) -> int:
         """Get the number of tokens present in the text."""
