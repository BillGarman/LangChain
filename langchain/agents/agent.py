--- conflicted
+++ resolved
@@ -133,18 +133,11 @@
 
     @classmethod
     def from_llm_and_tools(
-<<<<<<< HEAD
-        cls, llm: BaseLLM, tools: List[Tool], **kwargs: Any
-    ) -> Agent:
-        """Construct an agent from an LLM and tools."""
-        cls._validate_tools(tools)
-        llm_chain = LLMChain(llm=llm, prompt=cls.create_prompt(tools))
-        return cls(llm_chain=llm_chain, **kwargs)
-=======
         cls,
         llm: BaseLLM,
         tools: List[Tool],
         callback_manager: Optional[BaseCallbackManager] = None,
+        **kwargs: Any,
     ) -> Agent:
         """Construct an agent from an LLM and tools."""
         cls._validate_tools(tools)
@@ -153,8 +146,7 @@
             prompt=cls.create_prompt(tools),
             callback_manager=callback_manager,
         )
-        return cls(llm_chain=llm_chain)
->>>>>>> e64ed7b9
+        return cls(llm_chain=llm_chain, **kwargs)
 
     def return_stopped_response(
         self,
