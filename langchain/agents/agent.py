"""Chain that takes in an input and produces an action and action input."""
from __future__ import annotations

import asyncio
import logging
import time
from abc import abstractmethod
from pathlib import Path
from typing import Any, Dict, List, Optional, Sequence, Set, Tuple, Union

from pydantic import root_validator

from langchain.agents.agent_base import BaseMultiActionAgent, BaseSingleActionAgent
from langchain.agents.tools import InvalidTool
from langchain.base_language import BaseLanguageModel
from langchain.callbacks.base import BaseCallbackManager
from langchain.callbacks.manager import (
    AsyncCallbackManagerForChainRun,
    CallbackManagerForChainRun,
    Callbacks,
)
from langchain.chains.base import Chain
from langchain.chains.llm import LLMChain
from langchain.input import get_color_mapping
from langchain.prompts.base import BasePromptTemplate
from langchain.prompts.few_shot import FewShotPromptTemplate
from langchain.prompts.prompt import PromptTemplate
from langchain.schema import (
    AgentAction,
    AgentFinish,
    BaseMessage,
    BaseOutputParser,
)
from langchain.tools.base import BaseTool
from langchain.utilities.asyncio import asyncio_timeout

logger = logging.getLogger(__name__)


<<<<<<< HEAD
=======
class BaseSingleActionAgent(BaseModel):
    """Base Agent class."""

    @property
    def return_values(self) -> List[str]:
        """Return values of the agent."""
        return ["output"]

    def get_allowed_tools(self) -> Set[str]:
        return set()

    @abstractmethod
    def plan(
        self,
        intermediate_steps: List[Tuple[AgentAction, str]],
        callbacks: Callbacks = None,
        **kwargs: Any,
    ) -> Union[AgentAction, AgentFinish]:
        """Given input, decided what to do.

        Args:
            intermediate_steps: Steps the LLM has taken to date,
                along with observations
            callbacks: Callbacks to run.
            **kwargs: User inputs.

        Returns:
            Action specifying what tool to use.
        """

    @abstractmethod
    async def aplan(
        self,
        intermediate_steps: List[Tuple[AgentAction, str]],
        callbacks: Callbacks = None,
        **kwargs: Any,
    ) -> Union[AgentAction, AgentFinish]:
        """Given input, decided what to do.

        Args:
            intermediate_steps: Steps the LLM has taken to date,
                along with observations
            callbacks: Callbacks to run.
            **kwargs: User inputs.

        Returns:
            Action specifying what tool to use.
        """

    @property
    @abstractmethod
    def input_keys(self) -> List[str]:
        """Return the input keys.

        :meta private:
        """

    def return_stopped_response(
        self,
        early_stopping_method: str,
        intermediate_steps: List[Tuple[AgentAction, str]],
        **kwargs: Any,
    ) -> AgentFinish:
        """Return response when agent has been stopped due to max iterations."""
        if early_stopping_method == "force":
            # `force` just returns a constant string
            return AgentFinish(
                {"output": "Agent stopped due to iteration limit or time limit."}, ""
            )
        else:
            raise ValueError(
                f"Got unsupported early_stopping_method `{early_stopping_method}`"
            )

    @classmethod
    def from_llm_and_tools(
        cls,
        llm: BaseLanguageModel,
        tools: Sequence[BaseTool],
        callback_manager: Optional[BaseCallbackManager] = None,
        **kwargs: Any,
    ) -> BaseSingleActionAgent:
        raise NotImplementedError

    @property
    def _agent_type(self) -> str:
        """Return Identifier of agent type."""
        raise NotImplementedError

    def dict(self, **kwargs: Any) -> Dict:
        """Return dictionary representation of agent."""
        _dict = super().dict()
        _dict["_type"] = str(self._agent_type)
        return _dict

    def save(self, file_path: Union[Path, str]) -> None:
        """Save the agent.

        Args:
            file_path: Path to file to save the agent to.

        Example:
        .. code-block:: python

            # If working with agent executor
            agent.agent.save(file_path="path/agent.yaml")
        """
        # Convert file to Path object.
        if isinstance(file_path, str):
            save_path = Path(file_path)
        else:
            save_path = file_path

        directory_path = save_path.parent
        directory_path.mkdir(parents=True, exist_ok=True)

        # Fetch dictionary to save
        agent_dict = self.dict()

        if save_path.suffix == ".json":
            with open(file_path, "w") as f:
                json.dump(agent_dict, f, indent=4)
        elif save_path.suffix == ".yaml":
            with open(file_path, "w") as f:
                yaml.dump(agent_dict, f, default_flow_style=False)
        else:
            raise ValueError(f"{save_path} must be json or yaml")

    def tool_run_logging_kwargs(self) -> Dict:
        return {}


class BaseMultiActionAgent(BaseModel):
    """Base Agent class."""

    @property
    def return_values(self) -> List[str]:
        """Return values of the agent."""
        return ["output"]

    def get_allowed_tools(self) -> Set[str]:
        return set()

    @abstractmethod
    def plan(
        self,
        intermediate_steps: List[Tuple[AgentAction, str]],
        callbacks: Callbacks = None,
        **kwargs: Any,
    ) -> Union[List[AgentAction], AgentFinish]:
        """Given input, decided what to do.

        Args:
            intermediate_steps: Steps the LLM has taken to date,
                along with observations
            callbacks: Callbacks to run.
            **kwargs: User inputs.

        Returns:
            Actions specifying what tool to use.
        """

    @abstractmethod
    async def aplan(
        self,
        intermediate_steps: List[Tuple[AgentAction, str]],
        callbacks: Callbacks = None,
        **kwargs: Any,
    ) -> Union[List[AgentAction], AgentFinish]:
        """Given input, decided what to do.

        Args:
            intermediate_steps: Steps the LLM has taken to date,
                along with observations
            callbacks: Callbacks to run.
            **kwargs: User inputs.

        Returns:
            Actions specifying what tool to use.
        """

    @property
    @abstractmethod
    def input_keys(self) -> List[str]:
        """Return the input keys.

        :meta private:
        """

    def return_stopped_response(
        self,
        early_stopping_method: str,
        intermediate_steps: List[Tuple[AgentAction, str]],
        **kwargs: Any,
    ) -> AgentFinish:
        """Return response when agent has been stopped due to max iterations."""
        if early_stopping_method == "force":
            # `force` just returns a constant string
            return AgentFinish({"output": "Agent stopped due to max iterations."}, "")
        else:
            raise ValueError(
                f"Got unsupported early_stopping_method `{early_stopping_method}`"
            )

    @property
    def _agent_type(self) -> str:
        """Return Identifier of agent type."""
        raise NotImplementedError

    def dict(self, **kwargs: Any) -> Dict:
        """Return dictionary representation of agent."""
        _dict = super().dict()
        _dict["_type"] = str(self._agent_type)
        return _dict

    def save(self, file_path: Union[Path, str]) -> None:
        """Save the agent.

        Args:
            file_path: Path to file to save the agent to.

        Example:
        .. code-block:: python

            # If working with agent executor
            agent.agent.save(file_path="path/agent.yaml")
        """
        # Convert file to Path object.
        if isinstance(file_path, str):
            save_path = Path(file_path)
        else:
            save_path = file_path

        directory_path = save_path.parent
        directory_path.mkdir(parents=True, exist_ok=True)

        # Fetch dictionary to save
        agent_dict = self.dict()

        if save_path.suffix == ".json":
            with open(file_path, "w") as f:
                json.dump(agent_dict, f, indent=4)
        elif save_path.suffix == ".yaml":
            with open(file_path, "w") as f:
                yaml.dump(agent_dict, f, default_flow_style=False)
        else:
            raise ValueError(f"{save_path} must be json or yaml")

    def tool_run_logging_kwargs(self) -> Dict:
        return {}


>>>>>>> c582f2e9
class AgentOutputParser(BaseOutputParser):
    @abstractmethod
    def parse(self, text: str) -> Union[AgentAction, AgentFinish]:
        """Parse text into agent action/finish."""


class LLMSingleActionAgent(BaseSingleActionAgent):
    llm_chain: LLMChain
    output_parser: AgentOutputParser
    stop: List[str]

    @property
    def input_keys(self) -> List[str]:
        return list(set(self.llm_chain.input_keys) - {"intermediate_steps"})

    def plan(
        self,
        intermediate_steps: List[Tuple[AgentAction, str]],
        callbacks: Callbacks = None,
        **kwargs: Any,
    ) -> Union[AgentAction, AgentFinish]:
        """Given input, decided what to do.

        Args:
            intermediate_steps: Steps the LLM has taken to date,
                along with observations
            callbacks: Callbacks to run.
            **kwargs: User inputs.

        Returns:
            Action specifying what tool to use.
        """
        output = self.llm_chain.run(
            intermediate_steps=intermediate_steps,
            stop=self.stop,
            callbacks=callbacks,
            **kwargs,
        )
        return self.output_parser.parse(output)

    async def aplan(
        self,
        intermediate_steps: List[Tuple[AgentAction, str]],
        callbacks: Callbacks = None,
        **kwargs: Any,
    ) -> Union[AgentAction, AgentFinish]:
        """Given input, decided what to do.

        Args:
            intermediate_steps: Steps the LLM has taken to date,
                along with observations
            callbacks: Callbacks to run.
            **kwargs: User inputs.

        Returns:
            Action specifying what tool to use.
        """
        output = await self.llm_chain.arun(
            intermediate_steps=intermediate_steps,
            stop=self.stop,
            callbacks=callbacks,
            **kwargs,
        )
        return self.output_parser.parse(output)

    def tool_run_logging_kwargs(self) -> Dict:
        return {
            "llm_prefix": "",
            "observation_prefix": "" if len(self.stop) == 0 else self.stop[0],
        }


class Agent(BaseSingleActionAgent):
    """Class responsible for calling the language model and deciding the action.

    This is driven by an LLMChain. The prompt in the LLMChain MUST include
    a variable called "agent_scratchpad" where the agent can put its
    intermediary work.
    """

    llm_chain: LLMChain
    output_parser: AgentOutputParser
    allowed_tools: Set[str] = set()

    def get_allowed_tools(self) -> Set[str]:
        return self.allowed_tools

    @property
    def return_values(self) -> List[str]:
        return ["output"]

    def _fix_text(self, text: str) -> str:
        """Fix the text."""
        raise ValueError("fix_text not implemented for this agent.")

    @property
    def _stop(self) -> List[str]:
        return [
            f"\n{self.observation_prefix.rstrip()}",
            f"\n\t{self.observation_prefix.rstrip()}",
        ]

    def _construct_scratchpad(
        self, intermediate_steps: List[Tuple[AgentAction, str]]
    ) -> Union[str, List[BaseMessage]]:
        """Construct the scratchpad that lets the agent continue its thought process."""
        thoughts = ""
        for action, observation in intermediate_steps:
            thoughts += action.log
            thoughts += f"\n{self.observation_prefix}{observation}\n{self.llm_prefix}"
        return thoughts

    def plan(
        self,
        intermediate_steps: List[Tuple[AgentAction, str]],
        callbacks: Callbacks = None,
        **kwargs: Any,
    ) -> Union[AgentAction, AgentFinish]:
        """Given input, decided what to do.

        Args:
            intermediate_steps: Steps the LLM has taken to date,
                along with observations
            callbacks: Callbacks to run.
            **kwargs: User inputs.

        Returns:
            Action specifying what tool to use.
        """
        full_inputs = self.get_full_inputs(intermediate_steps, **kwargs)
        full_output = self.llm_chain.predict(callbacks=callbacks, **full_inputs)
        return self.output_parser.parse(full_output)

    async def aplan(
        self,
        intermediate_steps: List[Tuple[AgentAction, str]],
        callbacks: Callbacks = None,
        **kwargs: Any,
    ) -> Union[AgentAction, AgentFinish]:
        """Given input, decided what to do.

        Args:
            intermediate_steps: Steps the LLM has taken to date,
                along with observations
            callbacks: Callbacks to run.
            **kwargs: User inputs.

        Returns:
            Action specifying what tool to use.
        """
        full_inputs = self.get_full_inputs(intermediate_steps, **kwargs)
        full_output = await self.llm_chain.apredict(callbacks=callbacks, **full_inputs)
        return self.output_parser.parse(full_output)

    def get_full_inputs(
        self, intermediate_steps: List[Tuple[AgentAction, str]], **kwargs: Any
    ) -> Dict[str, Any]:
        """Create the full inputs for the LLMChain from intermediate steps."""
        thoughts = self._construct_scratchpad(intermediate_steps)
        new_inputs = {"agent_scratchpad": thoughts, "stop": self._stop}
        full_inputs = {**kwargs, **new_inputs}
        return full_inputs

    @property
    def input_keys(self) -> List[str]:
        """Return the input keys.

        :meta private:
        """
        return list(set(self.llm_chain.input_keys) - {"agent_scratchpad"})

    @root_validator()
    def validate_prompt(cls, values: Dict) -> Dict:
        """Validate that prompt matches format."""
        prompt = values["llm_chain"].prompt
        if "agent_scratchpad" not in prompt.input_variables:
            logger.warning(
                "`agent_scratchpad` should be a variable in prompt.input_variables."
                " Did not find it, so adding it at the end."
            )
            prompt.input_variables.append("agent_scratchpad")
            if isinstance(prompt, PromptTemplate):
                prompt.template += "\n{agent_scratchpad}"
            elif isinstance(prompt, FewShotPromptTemplate):
                prompt.suffix += "\n{agent_scratchpad}"
            else:
                raise ValueError(f"Got unexpected prompt type {type(prompt)}")
        return values

    @property
    @abstractmethod
    def observation_prefix(self) -> str:
        """Prefix to append the observation with."""

    @property
    @abstractmethod
    def llm_prefix(self) -> str:
        """Prefix to append the LLM call with."""

    @classmethod
    @abstractmethod
    def create_prompt(cls, tools: Sequence[BaseTool]) -> BasePromptTemplate:
        """Create a prompt for this class."""

    @classmethod
    def _validate_tools(cls, tools: Sequence[BaseTool]) -> None:
        """Validate that appropriate tools are passed in."""
        pass

    @classmethod
    @abstractmethod
    def _get_default_output_parser(cls, **kwargs: Any) -> AgentOutputParser:
        """Get default output parser for this class."""

    @classmethod
    def from_llm_and_tools(
        cls,
        llm: BaseLanguageModel,
        tools: Sequence[BaseTool],
        callback_manager: Optional[BaseCallbackManager] = None,
        output_parser: Optional[AgentOutputParser] = None,
        **kwargs: Any,
    ) -> Agent:
        """Construct an agent from an LLM and tools."""
        cls._validate_tools(tools)
        llm_chain = LLMChain(
            llm=llm,
            prompt=cls.create_prompt(tools),
            callback_manager=callback_manager,
        )
        tool_names = [tool.name for tool in tools]
        _output_parser = output_parser or cls._get_default_output_parser()
        return cls(
            llm_chain=llm_chain,
            allowed_tools=tool_names,
            output_parser=_output_parser,
            **kwargs,
        )

    def return_stopped_response(
        self,
        early_stopping_method: str,
        intermediate_steps: List[Tuple[AgentAction, str]],
        **kwargs: Any,
    ) -> AgentFinish:
        """Return response when agent has been stopped due to max iterations."""
        if early_stopping_method == "force":
            # `force` just returns a constant string
            return AgentFinish(
                {"output": "Agent stopped due to iteration limit or time limit."}, ""
            )
        elif early_stopping_method == "generate":
            # Generate does one final forward pass
            thoughts = ""
            for action, observation in intermediate_steps:
                thoughts += action.log
                thoughts += (
                    f"\n{self.observation_prefix}{observation}\n{self.llm_prefix}"
                )
            # Adding to the previous steps, we now tell the LLM to make a final pred
            thoughts += (
                "\n\nI now need to return a final answer based on the previous steps:"
            )
            new_inputs = {"agent_scratchpad": thoughts, "stop": self._stop}
            full_inputs = {**kwargs, **new_inputs}
            full_output = self.llm_chain.predict(**full_inputs)
            # We try to extract a final answer
            parsed_output = self.output_parser.parse(full_output)
            if isinstance(parsed_output, AgentFinish):
                # If we can extract, we send the correct stuff
                return parsed_output
            else:
                # If we can extract, but the tool is not the final tool,
                # we just return the full output
                return AgentFinish({"output": full_output}, full_output)
        else:
            raise ValueError(
                "early_stopping_method should be one of `force` or `generate`, "
                f"got {early_stopping_method}"
            )

    def tool_run_logging_kwargs(self) -> Dict:
        return {
            "llm_prefix": self.llm_prefix,
            "observation_prefix": self.observation_prefix,
        }


class AgentExecutor(Chain):
    """Consists of an agent using tools."""

    agent: Union[BaseSingleActionAgent, BaseMultiActionAgent]
    tools: Sequence[BaseTool]
    return_intermediate_steps: bool = False
    max_iterations: Optional[int] = 15
    max_execution_time: Optional[float] = None
    early_stopping_method: str = "force"

    @classmethod
    def from_agent_and_tools(
        cls,
        agent: Union[BaseSingleActionAgent, BaseMultiActionAgent],
        tools: Sequence[BaseTool],
        callback_manager: Optional[BaseCallbackManager] = None,
        **kwargs: Any,
    ) -> AgentExecutor:
        """Create from agent and tools."""
        return cls(
            agent=agent, tools=tools, callback_manager=callback_manager, **kwargs
        )

    @root_validator()
    def validate_tools(cls, values: Dict) -> Dict:
        """Validate that tools are compatible with agent."""
        agent = values["agent"]
        tools = values["tools"]
        allowed_tools = agent.get_allowed_tools()
        if allowed_tools != set([tool.name for tool in tools]):
            raise ValueError(
                f"Allowed tools ({allowed_tools}) different than "
                f"provided tools ({[tool.name for tool in tools]})"
            )
        return values

    @root_validator()
    def validate_return_direct_tool(cls, values: Dict) -> Dict:
        """Validate that tools are compatible with agent."""
        agent = values["agent"]
        tools = values["tools"]
        if isinstance(agent, BaseMultiActionAgent):
            for tool in tools:
                if tool.return_direct:
                    raise ValueError(
                        "Tools that have `return_direct=True` are not allowed "
                        "in multi-action agents"
                    )
        return values

    def save(self, file_path: Union[Path, str]) -> None:
        """Raise error - saving not supported for Agent Executors."""
        raise ValueError(
            "Saving not supported for agent executors. "
            "If you are trying to save the agent, please use the "
            "`.save_agent(...)`"
        )

    def save_agent(self, file_path: Union[Path, str]) -> None:
        """Save the underlying agent."""
        return self.agent.save(file_path)

    @property
    def input_keys(self) -> List[str]:
        """Return the input keys.

        :meta private:
        """
        return self.agent.input_keys

    @property
    def output_keys(self) -> List[str]:
        """Return the singular output key.

        :meta private:
        """
        if self.return_intermediate_steps:
            return self.agent.return_values + ["intermediate_steps"]
        else:
            return self.agent.return_values

    def lookup_tool(self, name: str) -> BaseTool:
        """Lookup tool by name."""
        return {tool.name: tool for tool in self.tools}[name]

    def _should_continue(self, iterations: int, time_elapsed: float) -> bool:
        if self.max_iterations is not None and iterations >= self.max_iterations:
            return False
        if (
            self.max_execution_time is not None
            and time_elapsed >= self.max_execution_time
        ):
            return False

        return True

    def _return(
        self,
        output: AgentFinish,
        intermediate_steps: list,
        run_manager: Optional[CallbackManagerForChainRun] = None,
    ) -> Dict[str, Any]:
        if run_manager:
            run_manager.on_agent_finish(output, color="green", verbose=self.verbose)
        final_output = output.return_values
        if self.return_intermediate_steps:
            final_output["intermediate_steps"] = intermediate_steps
        return final_output

    async def _areturn(
        self,
        output: AgentFinish,
        intermediate_steps: list,
        run_manager: Optional[AsyncCallbackManagerForChainRun] = None,
    ) -> Dict[str, Any]:
        if run_manager:
            await run_manager.on_agent_finish(
                output, color="green", verbose=self.verbose
            )
        final_output = output.return_values
        if self.return_intermediate_steps:
            final_output["intermediate_steps"] = intermediate_steps
        return final_output

    def _take_next_step(
        self,
        name_to_tool_map: Dict[str, BaseTool],
        color_mapping: Dict[str, str],
        inputs: Dict[str, str],
        intermediate_steps: List[Tuple[AgentAction, str]],
        run_manager: Optional[CallbackManagerForChainRun] = None,
    ) -> Union[AgentFinish, List[Tuple[AgentAction, str]]]:
        """Take a single step in the thought-action-observation loop.

        Override this to take control of how the agent makes and acts on choices.
        """
        # Call the LLM to see what to do.
        output = self.agent.plan(
            intermediate_steps,
            callbacks=run_manager.get_child() if run_manager else None,
            **inputs,
        )
        # If the tool chosen is the finishing tool, then we end and return.
        if isinstance(output, AgentFinish):
            return output
        actions: List[AgentAction]
        if isinstance(output, AgentAction):
            actions = [output]
        else:
            actions = output
        result = []
        for agent_action in actions:
            if run_manager:
                run_manager.on_agent_action(agent_action, color="green")
            # Otherwise we lookup the tool
            if agent_action.tool in name_to_tool_map:
                tool = name_to_tool_map[agent_action.tool]
                return_direct = tool.return_direct
                color = color_mapping[agent_action.tool]
                tool_run_kwargs = self.agent.tool_run_logging_kwargs()
                if return_direct:
                    tool_run_kwargs["llm_prefix"] = ""
                # We then call the tool on the tool input to get an observation
                observation = tool.run(
                    agent_action.tool_input,
                    verbose=self.verbose,
                    color=color,
                    callbacks=run_manager.get_child() if run_manager else None,
                    **tool_run_kwargs,
                )
            else:
                tool_run_kwargs = self.agent.tool_run_logging_kwargs()
                observation = InvalidTool().run(
                    agent_action.tool,
                    verbose=self.verbose,
                    color=None,
                    callbacks=run_manager.get_child() if run_manager else None,
                    **tool_run_kwargs,
                )
            result.append((agent_action, observation))
        return result

    async def _atake_next_step(
        self,
        name_to_tool_map: Dict[str, BaseTool],
        color_mapping: Dict[str, str],
        inputs: Dict[str, str],
        intermediate_steps: List[Tuple[AgentAction, str]],
        run_manager: Optional[AsyncCallbackManagerForChainRun] = None,
    ) -> Union[AgentFinish, List[Tuple[AgentAction, str]]]:
        """Take a single step in the thought-action-observation loop.

        Override this to take control of how the agent makes and acts on choices.
        """
        # Call the LLM to see what to do.
        output = await self.agent.aplan(
            intermediate_steps,
            callbacks=run_manager.get_child() if run_manager else None,
            **inputs,
        )
        # If the tool chosen is the finishing tool, then we end and return.
        if isinstance(output, AgentFinish):
            return output
        actions: List[AgentAction]
        if isinstance(output, AgentAction):
            actions = [output]
        else:
            actions = output

        async def _aperform_agent_action(
            agent_action: AgentAction,
        ) -> Tuple[AgentAction, str]:
            if run_manager:
                await run_manager.on_agent_action(
                    agent_action, verbose=self.verbose, color="green"
                )
            # Otherwise we lookup the tool
            if agent_action.tool in name_to_tool_map:
                tool = name_to_tool_map[agent_action.tool]
                return_direct = tool.return_direct
                color = color_mapping[agent_action.tool]
                tool_run_kwargs = self.agent.tool_run_logging_kwargs()
                if return_direct:
                    tool_run_kwargs["llm_prefix"] = ""
                # We then call the tool on the tool input to get an observation
                observation = await tool.arun(
                    agent_action.tool_input,
                    verbose=self.verbose,
                    color=color,
                    callbacks=run_manager.get_child() if run_manager else None,
                    **tool_run_kwargs,
                )
            else:
                tool_run_kwargs = self.agent.tool_run_logging_kwargs()
                observation = await InvalidTool().arun(
                    agent_action.tool,
                    verbose=self.verbose,
                    color=None,
                    callbacks=run_manager.get_child() if run_manager else None,
                    **tool_run_kwargs,
                )
            return agent_action, observation

        # Use asyncio.gather to run multiple tool.arun() calls concurrently
        result = await asyncio.gather(
            *[_aperform_agent_action(agent_action) for agent_action in actions]
        )

        return list(result)

    def _call(
        self,
        inputs: Dict[str, str],
        run_manager: Optional[CallbackManagerForChainRun] = None,
    ) -> Dict[str, Any]:
        """Run text through and get agent response."""
        # Construct a mapping of tool name to tool for easy lookup
        name_to_tool_map = {tool.name: tool for tool in self.tools}
        # We construct a mapping from each tool to a color, used for logging.
        color_mapping = get_color_mapping(
            [tool.name for tool in self.tools], excluded_colors=["green"]
        )
        intermediate_steps: List[Tuple[AgentAction, str]] = []
        # Let's start tracking the number of iterations and time elapsed
        iterations = 0
        time_elapsed = 0.0
        start_time = time.time()
        # We now enter the agent loop (until it returns something).
        while self._should_continue(iterations, time_elapsed):
            next_step_output = self._take_next_step(
                name_to_tool_map,
                color_mapping,
                inputs,
                intermediate_steps,
                run_manager=run_manager,
            )
            if isinstance(next_step_output, AgentFinish):
                return self._return(
                    next_step_output, intermediate_steps, run_manager=run_manager
                )

            intermediate_steps.extend(next_step_output)
            if len(next_step_output) == 1:
                next_step_action = next_step_output[0]
                # See if tool should return directly
                tool_return = self._get_tool_return(next_step_action)
                if tool_return is not None:
                    return self._return(tool_return, intermediate_steps)
            iterations += 1
            time_elapsed = time.time() - start_time
        output = self.agent.return_stopped_response(
            self.early_stopping_method, intermediate_steps, **inputs
        )
        return self._return(output, intermediate_steps)

    async def _acall(
        self,
        inputs: Dict[str, str],
        run_manager: Optional[AsyncCallbackManagerForChainRun] = None,
    ) -> Dict[str, str]:
        """Run text through and get agent response."""
        # Construct a mapping of tool name to tool for easy lookup
        name_to_tool_map = {tool.name: tool for tool in self.tools}
        # We construct a mapping from each tool to a color, used for logging.
        color_mapping = get_color_mapping(
            [tool.name for tool in self.tools], excluded_colors=["green"]
        )
        intermediate_steps: List[Tuple[AgentAction, str]] = []
        # Let's start tracking the number of iterations and time elapsed
        iterations = 0
        time_elapsed = 0.0
        start_time = time.time()
        # We now enter the agent loop (until it returns something).
        async with asyncio_timeout(self.max_execution_time):
            try:
                while self._should_continue(iterations, time_elapsed):
                    next_step_output = await self._atake_next_step(
                        name_to_tool_map,
                        color_mapping,
                        inputs,
                        intermediate_steps,
                        run_manager=run_manager,
                    )
                    if isinstance(next_step_output, AgentFinish):
                        return await self._areturn(next_step_output, intermediate_steps)

                    intermediate_steps.extend(next_step_output)
                    if len(next_step_output) == 1:
                        next_step_action = next_step_output[0]
                        # See if tool should return directly
                        tool_return = self._get_tool_return(next_step_action)
                        if tool_return is not None:
                            return await self._areturn(tool_return, intermediate_steps)

                    iterations += 1
                    time_elapsed = time.time() - start_time
                output = self.agent.return_stopped_response(
                    self.early_stopping_method, intermediate_steps, **inputs
                )
                return await self._areturn(
                    output, intermediate_steps, run_manager=run_manager
                )
            except TimeoutError:
                # stop early when interrupted by the async timeout
                output = self.agent.return_stopped_response(
                    self.early_stopping_method, intermediate_steps, **inputs
                )
                return await self._areturn(output, intermediate_steps)

    def _get_tool_return(
        self, next_step_output: Tuple[AgentAction, str]
    ) -> Optional[AgentFinish]:
        """Check if the tool is a returning tool."""
        agent_action, observation = next_step_output
        name_to_tool_map = {tool.name: tool for tool in self.tools}
        # Invalid tools won't be in the map, so we return False.
        if agent_action.tool in name_to_tool_map:
            if name_to_tool_map[agent_action.tool].return_direct:
                return AgentFinish(
                    {self.agent.return_values[0]: observation},
                    "",
                )
        return None<|MERGE_RESOLUTION|>--- conflicted
+++ resolved
@@ -37,261 +37,6 @@
 logger = logging.getLogger(__name__)
 
 
-<<<<<<< HEAD
-=======
-class BaseSingleActionAgent(BaseModel):
-    """Base Agent class."""
-
-    @property
-    def return_values(self) -> List[str]:
-        """Return values of the agent."""
-        return ["output"]
-
-    def get_allowed_tools(self) -> Set[str]:
-        return set()
-
-    @abstractmethod
-    def plan(
-        self,
-        intermediate_steps: List[Tuple[AgentAction, str]],
-        callbacks: Callbacks = None,
-        **kwargs: Any,
-    ) -> Union[AgentAction, AgentFinish]:
-        """Given input, decided what to do.
-
-        Args:
-            intermediate_steps: Steps the LLM has taken to date,
-                along with observations
-            callbacks: Callbacks to run.
-            **kwargs: User inputs.
-
-        Returns:
-            Action specifying what tool to use.
-        """
-
-    @abstractmethod
-    async def aplan(
-        self,
-        intermediate_steps: List[Tuple[AgentAction, str]],
-        callbacks: Callbacks = None,
-        **kwargs: Any,
-    ) -> Union[AgentAction, AgentFinish]:
-        """Given input, decided what to do.
-
-        Args:
-            intermediate_steps: Steps the LLM has taken to date,
-                along with observations
-            callbacks: Callbacks to run.
-            **kwargs: User inputs.
-
-        Returns:
-            Action specifying what tool to use.
-        """
-
-    @property
-    @abstractmethod
-    def input_keys(self) -> List[str]:
-        """Return the input keys.
-
-        :meta private:
-        """
-
-    def return_stopped_response(
-        self,
-        early_stopping_method: str,
-        intermediate_steps: List[Tuple[AgentAction, str]],
-        **kwargs: Any,
-    ) -> AgentFinish:
-        """Return response when agent has been stopped due to max iterations."""
-        if early_stopping_method == "force":
-            # `force` just returns a constant string
-            return AgentFinish(
-                {"output": "Agent stopped due to iteration limit or time limit."}, ""
-            )
-        else:
-            raise ValueError(
-                f"Got unsupported early_stopping_method `{early_stopping_method}`"
-            )
-
-    @classmethod
-    def from_llm_and_tools(
-        cls,
-        llm: BaseLanguageModel,
-        tools: Sequence[BaseTool],
-        callback_manager: Optional[BaseCallbackManager] = None,
-        **kwargs: Any,
-    ) -> BaseSingleActionAgent:
-        raise NotImplementedError
-
-    @property
-    def _agent_type(self) -> str:
-        """Return Identifier of agent type."""
-        raise NotImplementedError
-
-    def dict(self, **kwargs: Any) -> Dict:
-        """Return dictionary representation of agent."""
-        _dict = super().dict()
-        _dict["_type"] = str(self._agent_type)
-        return _dict
-
-    def save(self, file_path: Union[Path, str]) -> None:
-        """Save the agent.
-
-        Args:
-            file_path: Path to file to save the agent to.
-
-        Example:
-        .. code-block:: python
-
-            # If working with agent executor
-            agent.agent.save(file_path="path/agent.yaml")
-        """
-        # Convert file to Path object.
-        if isinstance(file_path, str):
-            save_path = Path(file_path)
-        else:
-            save_path = file_path
-
-        directory_path = save_path.parent
-        directory_path.mkdir(parents=True, exist_ok=True)
-
-        # Fetch dictionary to save
-        agent_dict = self.dict()
-
-        if save_path.suffix == ".json":
-            with open(file_path, "w") as f:
-                json.dump(agent_dict, f, indent=4)
-        elif save_path.suffix == ".yaml":
-            with open(file_path, "w") as f:
-                yaml.dump(agent_dict, f, default_flow_style=False)
-        else:
-            raise ValueError(f"{save_path} must be json or yaml")
-
-    def tool_run_logging_kwargs(self) -> Dict:
-        return {}
-
-
-class BaseMultiActionAgent(BaseModel):
-    """Base Agent class."""
-
-    @property
-    def return_values(self) -> List[str]:
-        """Return values of the agent."""
-        return ["output"]
-
-    def get_allowed_tools(self) -> Set[str]:
-        return set()
-
-    @abstractmethod
-    def plan(
-        self,
-        intermediate_steps: List[Tuple[AgentAction, str]],
-        callbacks: Callbacks = None,
-        **kwargs: Any,
-    ) -> Union[List[AgentAction], AgentFinish]:
-        """Given input, decided what to do.
-
-        Args:
-            intermediate_steps: Steps the LLM has taken to date,
-                along with observations
-            callbacks: Callbacks to run.
-            **kwargs: User inputs.
-
-        Returns:
-            Actions specifying what tool to use.
-        """
-
-    @abstractmethod
-    async def aplan(
-        self,
-        intermediate_steps: List[Tuple[AgentAction, str]],
-        callbacks: Callbacks = None,
-        **kwargs: Any,
-    ) -> Union[List[AgentAction], AgentFinish]:
-        """Given input, decided what to do.
-
-        Args:
-            intermediate_steps: Steps the LLM has taken to date,
-                along with observations
-            callbacks: Callbacks to run.
-            **kwargs: User inputs.
-
-        Returns:
-            Actions specifying what tool to use.
-        """
-
-    @property
-    @abstractmethod
-    def input_keys(self) -> List[str]:
-        """Return the input keys.
-
-        :meta private:
-        """
-
-    def return_stopped_response(
-        self,
-        early_stopping_method: str,
-        intermediate_steps: List[Tuple[AgentAction, str]],
-        **kwargs: Any,
-    ) -> AgentFinish:
-        """Return response when agent has been stopped due to max iterations."""
-        if early_stopping_method == "force":
-            # `force` just returns a constant string
-            return AgentFinish({"output": "Agent stopped due to max iterations."}, "")
-        else:
-            raise ValueError(
-                f"Got unsupported early_stopping_method `{early_stopping_method}`"
-            )
-
-    @property
-    def _agent_type(self) -> str:
-        """Return Identifier of agent type."""
-        raise NotImplementedError
-
-    def dict(self, **kwargs: Any) -> Dict:
-        """Return dictionary representation of agent."""
-        _dict = super().dict()
-        _dict["_type"] = str(self._agent_type)
-        return _dict
-
-    def save(self, file_path: Union[Path, str]) -> None:
-        """Save the agent.
-
-        Args:
-            file_path: Path to file to save the agent to.
-
-        Example:
-        .. code-block:: python
-
-            # If working with agent executor
-            agent.agent.save(file_path="path/agent.yaml")
-        """
-        # Convert file to Path object.
-        if isinstance(file_path, str):
-            save_path = Path(file_path)
-        else:
-            save_path = file_path
-
-        directory_path = save_path.parent
-        directory_path.mkdir(parents=True, exist_ok=True)
-
-        # Fetch dictionary to save
-        agent_dict = self.dict()
-
-        if save_path.suffix == ".json":
-            with open(file_path, "w") as f:
-                json.dump(agent_dict, f, indent=4)
-        elif save_path.suffix == ".yaml":
-            with open(file_path, "w") as f:
-                yaml.dump(agent_dict, f, default_flow_style=False)
-        else:
-            raise ValueError(f"{save_path} must be json or yaml")
-
-    def tool_run_logging_kwargs(self) -> Dict:
-        return {}
-
-
->>>>>>> c582f2e9
 class AgentOutputParser(BaseOutputParser):
     @abstractmethod
     def parse(self, text: str) -> Union[AgentAction, AgentFinish]:
