"""Run evaluator wrapper for string evaluators."""
from __future__ import annotations

from abc import abstractmethod
from typing import Any, Dict, List, Optional, Union

from langchainplus_sdk import EvaluationResult, RunEvaluator
from langchainplus_sdk.schemas import Example, Run

from langchain.base_language import BaseLanguageModel
from langchain.callbacks.manager import (
    AsyncCallbackManagerForChainRun,
    CallbackManagerForChainRun,
)
from langchain.chains.base import Chain
from langchain.evaluation.schema import StringEvaluator
from langchain.load.serializable import Serializable
from langchain.schema import RUN_KEY, messages_from_dict
from langchain.schema.messages import BaseMessage, get_buffer_string
from langchain.tools.base import Tool


class StringRunMapper(Serializable):
    """Extract items to evaluate from the run object."""

    @property
    def output_keys(self) -> List[str]:
        """The keys to extract from the run."""
        return ["prediction", "input"]

    @abstractmethod
    def map(self, run: Run) -> Dict[str, str]:
        """Maps the Run to a dictionary."""

    def __call__(self, run: Run) -> Dict[str, str]:
        """Maps the Run to a dictionary."""
        if not run.outputs:
            raise ValueError(f"Run {run.id} has no outputs to evaluate.")
        return self.map(run)


class LLMStringRunMapper(StringRunMapper):
    """Extract items to evaluate from the run object."""

    def serialize_chat_messages(self, messages: List[Dict]) -> str:
        """Extract the input messages from the run."""
        if isinstance(messages, list) and messages:
            if isinstance(messages[0], BaseMessage):
                chat_messages = messages_from_dict(messages)
            elif isinstance(messages[0], list):
                # Runs from Tracer have messages as a list of lists of dicts
                chat_messages = messages_from_dict(messages[0])
            else:
                raise ValueError(f"Could not extract messages to evaluate {messages}")
            return get_buffer_string(chat_messages)
        raise ValueError(f"Could not extract messages to evaluate {messages}")

    def serialize_inputs(self, inputs: Dict) -> str:
        if "prompts" in inputs:  # Should we even accept this?
            input_ = "\n\n".join(inputs["prompts"])
        elif "prompt" in inputs:
            input_ = inputs["prompt"]
        elif "messages" in inputs:
            input_ = self.serialize_chat_messages(inputs["messages"])
        else:
            raise ValueError("LLM Run must have either messages or prompts as inputs.")
        return input_

    def serialize_outputs(self, outputs: Dict) -> str:
        if not outputs.get("generations"):
<<<<<<< HEAD
            raise ValueError("LLM Run must have generations as outputs.")
        first_generation: Dict = outputs["generations"][0]
        if isinstance(first_generation, list):
            # Runs from Tracer have generations as a list of lists of dicts
            # Whereas Runs from the API have a list of dicts
            first_generation = first_generation[0]
        if "message" in first_generation:
            output_ = self.serialize_chat_messages([first_generation["message"]])
=======
            raise ValueError("Cannot evaluate LLM Run without generations.")
        generations: List[Dict] = outputs["generations"]
        if not generations:
            raise ValueError("Cannot evaluate LLM run with empty generations.")
        first_generation: Dict = generations[0]
        if "messages" in first_generation:
            if isinstance(first_generation, list):
                # Runs from Tracer have generations as a list of lists of dicts
                # Whereas Runs from the API have a list of dicts
                first_generation = first_generation[0]
        if "message" in first_generation:
            return get_buffer_string(messages_from_dict([first_generation["message"]]))
>>>>>>> bc3733a5
        else:
            output_ = first_generation["text"]
        return output_

    def map(self, run: Run) -> Dict[str, str]:
        """Maps the Run to a dictionary."""
        if run.run_type != "llm":
            raise ValueError("LLM RunMapper only supports LLM runs.")
        elif not run.outputs:
            if run.error:
                raise ValueError(
                    f"Cannot evaluate errored LLM run {run.id}: {run.error}"
                )
            else:
                raise ValueError(
                    f"Run {run.id} has no outputs. Cannot evaluate this run."
                )
        else:
            try:
                inputs = self.serialize_inputs(run.inputs)
            except Exception as e:
                raise ValueError(
                    f"Could not parse LM input from run inputs {run.inputs}"
                ) from e
            try:
                output_ = self.serialize_outputs(run.outputs)
            except Exception as e:
                raise ValueError(
                    f"Could not parse LM prediction from run outputs {run.outputs}"
                ) from e
            return {"input": inputs, "prediction": output_}


class ChainStringRunMapper(StringRunMapper):
    """Extract items to evaluate from the run object from a chain."""

    input_key: str
    """The key from the model Run's inputs to use as the eval input."""
    prediction_key: str
    """The key from the model Run's outputs to use as the eval prediction."""

    @classmethod
    def from_chain(
        cls,
        model: Chain,
        input_key: Optional[str] = None,
        prediction_key: Optional[str] = None,
    ) -> ChainStringRunMapper:
        """Create a RunMapper from a chain."""
        error_messages = []
        if input_key is None:
            if len(model.input_keys) > 1:
                error_messages.append(
                    f"Chain {model.lc_namespace} has multiple input"
                    " keys. Please specify 'input_key' when loading."
                )
            else:
                input_key = model.input_keys[0]
        elif input_key not in model.input_keys:
            error_messages.append(
                f"Chain {model.lc_namespace} does not have specified"
                f" input key {input_key}."
            )
        if prediction_key is None:
            if len(model.output_keys) > 1:
                error_messages.append(
                    f"Chain {model.lc_namespace} has multiple"
                    " output keys. Please specify 'prediction_key' when loading."
                )
            else:
                prediction_key = model.output_keys[0]
        elif prediction_key not in model.output_keys:
            error_messages.append(
                f"Chain {model.lc_namespace} does not have specified"
                f" prediction_key {prediction_key}."
            )
        if error_messages:
            raise ValueError("\n".join(error_messages))
        if input_key is None or prediction_key is None:
            # This should never happen, but mypy doesn't know that.
            raise ValueError(f"Chain {model.lc_namespace} has no input or output keys.")
        return cls(input_key=input_key, prediction_key=prediction_key)

    def map(self, run: Run) -> Dict[str, str]:
        """Maps the Run to a dictionary."""
        if not run.outputs:
            raise ValueError(f"Run {run.id} has no outputs to evaluate.")
        if run.run_type != "chain":
            raise ValueError("Chain RunMapper only supports Chain runs.")
        if self.input_key not in run.inputs:
            raise ValueError(f"Run {run.id} does not have input key {self.input_key}.")
        elif self.prediction_key not in run.outputs:
            raise ValueError(
                f"Run {run.id} does not have prediction key {self.prediction_key}."
            )
        else:
            return {
                "input": run.inputs[self.input_key],
                "prediction": run.outputs[self.prediction_key],
            }


class ToolStringRunMapper(StringRunMapper):
    """Map an input to the tool."""

    def map(self, run: Run) -> Dict[str, str]:
        if not run.outputs:
            raise ValueError(f"Run {run.id} has no outputs to evaluate.")
        return {"input": run.inputs["input"], "prediction": run.outputs["output"]}


class StringExampleMapper(Serializable):
    """Map an example, or row in the dataset, to the inputs of an evaluation."""

    reference_key: Optional[str] = None

    @property
    def output_keys(self) -> List[str]:
        """The keys to extract from the run."""
        return ["reference"]

    def serialize_chat_messages(self, messages: List[Dict]) -> str:
        """Extract the input messages from the run."""
        chat_messages = messages_from_dict(messages)
        return get_buffer_string(chat_messages)

<<<<<<< HEAD
    def map(self, example: Example) -> Dict[str, Any]:
=======
    def map(self, example: Example) -> Dict[str, str]:
>>>>>>> bc3733a5
        """Maps the Example, or dataset row to a dictionary."""
        if not example.outputs:
            raise ValueError(
                f"Example {example.id} has no outputs to use as a reference."
            )
        if self.reference_key is None:
            if len(example.outputs) > 1:
                raise ValueError(
                    f"Example {example.id} has multiple outputs, so you must"
                    " specify a reference_key."
                )
            else:
                output = list(example.outputs.values())[0]
                return {
                    "reference": self.serialize_chat_messages([output])
<<<<<<< HEAD
                    if type(output) == dict
=======
                    if isinstance(output, dict)
>>>>>>> bc3733a5
                    and output.get("type")
                    and output.get("data")
                    else output
                }
<<<<<<< HEAD
=======

>>>>>>> bc3733a5
        elif self.reference_key not in example.outputs:
            raise ValueError(
                f"Example {example.id} does not have reference key"
                f" {self.reference_key}."
            )
        return {"reference": example.outputs[self.reference_key]}

    def __call__(self, example: Example) -> Dict[str, str]:
        """Maps the Run and Example to a dictionary."""
        if not example.outputs:
            raise ValueError(
                f"Example {example.id} has no outputs to use as areference label."
            )
        return self.map(example)


class StringRunEvaluatorChain(Chain, RunEvaluator):
    """Evaluate Run and optional examples."""

    run_mapper: StringRunMapper
    """Maps the Run to a dictionary with 'input' and 'prediction' strings."""
    example_mapper: Optional[StringExampleMapper] = None
    """Maps the Example (dataset row) to a dictionary
    with a 'reference' string."""
    name: str
    """The name of the evaluation metric."""
    string_evaluator: StringEvaluator
    """The evaluation chain."""

    @property
    def input_keys(self) -> List[str]:
        return ["run", "example"]

    @property
    def output_keys(self) -> List[str]:
        return ["feedback"]

    def _prepare_input(self, inputs: Dict[str, Any]) -> Dict[str, str]:
        run: Run = inputs["run"]
        example: Optional[Example] = inputs.get("example")
        evaluate_strings_inputs = self.run_mapper(run)
        if self.example_mapper:
            if not example:
                raise ValueError(
                    f"Evaluator {self.name} requires an reference"
                    " example from the dataset,"
                    f" but none was provided for run {run.id}."
                )
            evaluate_strings_inputs.update(self.example_mapper(example))
        return evaluate_strings_inputs

    def _prepare_output(self, output: Dict[str, Any]) -> EvaluationResult:
        evaluation_result = EvaluationResult(key=self.name, **output)
        if RUN_KEY in output:
            # TODO: Not currently surfaced. Update
            evaluation_result.evaluator_info[RUN_KEY] = output[RUN_KEY]
        return evaluation_result

    def _call(
        self,
        inputs: Dict[str, str],
        run_manager: Optional[CallbackManagerForChainRun] = None,
    ) -> Dict[str, Any]:
        """Call the evaluation chain."""
        evaluate_strings_inputs = self._prepare_input(inputs)
        _run_manager = run_manager or CallbackManagerForChainRun.get_noop_manager()
        callbacks = _run_manager.get_child()
        chain_output = self.string_evaluator.evaluate_strings(
            **evaluate_strings_inputs,
            callbacks=callbacks,
        )
        evaluation_result = self._prepare_output(chain_output)
        return {"feedback": evaluation_result}

    async def _acall(
        self,
        inputs: Dict[str, str],
        run_manager: AsyncCallbackManagerForChainRun | None = None,
    ) -> Dict[str, Any]:
        """Call the evaluation chain."""
        evaluate_strings_inputs = self._prepare_input(inputs)
        _run_manager = run_manager or AsyncCallbackManagerForChainRun.get_noop_manager()
        callbacks = _run_manager.get_child()
        chain_output = await self.string_evaluator.aevaluate_strings(
            **evaluate_strings_inputs,
            callbacks=callbacks,
        )
        evaluation_result = self._prepare_output(chain_output)
        return {"feedback": evaluation_result}

    def evaluate_run(
        self, run: Run, example: Optional[Example] = None
    ) -> EvaluationResult:
        """Evaluate an example."""
        return self({"run": run, "example": example})["feedback"]

    async def aevaluate_run(
        self, run: Run, example: Optional[Example] = None
    ) -> EvaluationResult:
        """Evaluate an example."""
        result = await self.acall({"run": run, "example": example})
        return result["feedback"]

    @classmethod
    def from_model_and_evaluator(
        cls,
        model: Union[Chain, BaseLanguageModel, Tool],
        evaluator: StringEvaluator,
        input_key: Optional[str] = None,
        prediction_key: Optional[str] = None,
        reference_key: Optional[str] = None,
    ) -> StringRunEvaluatorChain:
        """Create a StringRunEvaluatorChain from a model and evaluator."""
        if isinstance(model, BaseLanguageModel):
            run_mapper: StringRunMapper = LLMStringRunMapper()
        elif isinstance(model, Chain):
            run_mapper = ChainStringRunMapper.from_chain(
                model, input_key=input_key, prediction_key=prediction_key
            )
        elif isinstance(model, Tool):
            run_mapper = ToolStringRunMapper()
        else:
            raise NotImplementedError(
                f"{cls.__name__}.from_model_and_evaluator({type(model)})"
                " not yet implemented."
                "Expected one of [BaseLanguageModel, Chain, Tool]."
            )
        if reference_key is not None or isinstance(model, BaseLanguageModel):
            example_mapper = StringExampleMapper(reference_key=reference_key)
        elif evaluator.requires_reference and isinstance(model, BaseLanguageModel):
            # Datasets have an LLM type so we can auto-infer
            example_mapper = StringExampleMapper()
        elif evaluator.requires_reference:
            # We could potentially auto-infer if there is only one string in the
            # example, but it's preferred to raise earlier.
            raise ValueError(
                f"Evaluator {evaluator.evaluation_name} requires a reference"
                " example from the dataset. Please specify the reference key from"
                " amongst the dataset outputs keys."
            )
        else:
            example_mapper = None
        return cls(
            name=evaluator.evaluation_name,
            run_mapper=run_mapper,
            example_mapper=example_mapper,
            string_evaluator=evaluator,
        )<|MERGE_RESOLUTION|>--- conflicted
+++ resolved
@@ -68,29 +68,17 @@
 
     def serialize_outputs(self, outputs: Dict) -> str:
         if not outputs.get("generations"):
-<<<<<<< HEAD
-            raise ValueError("LLM Run must have generations as outputs.")
-        first_generation: Dict = outputs["generations"][0]
+            raise ValueError("Cannot evaluate LLM Run without generations.")
+        generations: List[Dict] = outputs["generations"]
+        if not generations:
+            raise ValueError("Cannot evaluate LLM run with empty generations.")
+        first_generation: Dict = generations[0]
         if isinstance(first_generation, list):
             # Runs from Tracer have generations as a list of lists of dicts
             # Whereas Runs from the API have a list of dicts
             first_generation = first_generation[0]
         if "message" in first_generation:
             output_ = self.serialize_chat_messages([first_generation["message"]])
-=======
-            raise ValueError("Cannot evaluate LLM Run without generations.")
-        generations: List[Dict] = outputs["generations"]
-        if not generations:
-            raise ValueError("Cannot evaluate LLM run with empty generations.")
-        first_generation: Dict = generations[0]
-        if "messages" in first_generation:
-            if isinstance(first_generation, list):
-                # Runs from Tracer have generations as a list of lists of dicts
-                # Whereas Runs from the API have a list of dicts
-                first_generation = first_generation[0]
-        if "message" in first_generation:
-            return get_buffer_string(messages_from_dict([first_generation["message"]]))
->>>>>>> bc3733a5
         else:
             output_ = first_generation["text"]
         return output_
@@ -217,11 +205,7 @@
         chat_messages = messages_from_dict(messages)
         return get_buffer_string(chat_messages)
 
-<<<<<<< HEAD
-    def map(self, example: Example) -> Dict[str, Any]:
-=======
     def map(self, example: Example) -> Dict[str, str]:
->>>>>>> bc3733a5
         """Maps the Example, or dataset row to a dictionary."""
         if not example.outputs:
             raise ValueError(
@@ -237,19 +221,11 @@
                 output = list(example.outputs.values())[0]
                 return {
                     "reference": self.serialize_chat_messages([output])
-<<<<<<< HEAD
-                    if type(output) == dict
-=======
                     if isinstance(output, dict)
->>>>>>> bc3733a5
                     and output.get("type")
                     and output.get("data")
                     else output
                 }
-<<<<<<< HEAD
-=======
-
->>>>>>> bc3733a5
         elif self.reference_key not in example.outputs:
             raise ValueError(
                 f"Example {example.id} does not have reference key"
@@ -377,7 +353,7 @@
                 " not yet implemented."
                 "Expected one of [BaseLanguageModel, Chain, Tool]."
             )
-        if reference_key is not None or isinstance(model, BaseLanguageModel):
+        if reference_key is not None:
             example_mapper = StringExampleMapper(reference_key=reference_key)
         elif evaluator.requires_reference and isinstance(model, BaseLanguageModel):
             # Datasets have an LLM type so we can auto-infer
