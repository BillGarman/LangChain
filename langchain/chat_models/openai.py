"""OpenAI chat wrapper."""
from __future__ import annotations

import logging
import sys
from typing import (
    TYPE_CHECKING,
    Any,
    Callable,
    Dict,
    List,
    Mapping,
    Optional,
    Tuple,
    Union,
)

from pydantic import Field, root_validator
from tenacity import (
    before_sleep_log,
    retry,
    retry_if_exception_type,
    stop_after_attempt,
    wait_exponential,
)

from langchain.callbacks.manager import (
    AsyncCallbackManagerForLLMRun,
    CallbackManagerForLLMRun,
)
from langchain.chat_models.base import BaseChatModel
from langchain.schema import (
    AIMessage,
    BaseMessage,
    ChatGeneration,
    ChatMessage,
    ChatResult,
    FunctionMessage,
    HumanMessage,
    SystemMessage,
)
from langchain.utils import get_from_dict_or_env

if TYPE_CHECKING:
    import tiktoken

logger = logging.getLogger(__name__)


def _import_tiktoken() -> Any:
    try:
        import tiktoken
    except ImportError:
        raise ValueError(
            "Could not import tiktoken python package. "
            "This is needed in order to calculate get_token_ids. "
            "Please install it with `pip install tiktoken`."
        )
    return tiktoken


def _create_retry_decorator(llm: ChatOpenAI) -> Callable[[Any], Any]:
    import openai

    min_seconds = 1
    max_seconds = 60
    # Wait 2^x * 1 second between each retry starting with
    # 4 seconds, then up to 10 seconds, then 10 seconds afterwards
    return retry(
        reraise=True,
        stop=stop_after_attempt(llm.max_retries),
        wait=wait_exponential(multiplier=1, min=min_seconds, max=max_seconds),
        retry=(
            retry_if_exception_type(openai.error.Timeout)
            | retry_if_exception_type(openai.error.APIError)
            | retry_if_exception_type(openai.error.APIConnectionError)
            | retry_if_exception_type(openai.error.RateLimitError)
            | retry_if_exception_type(openai.error.ServiceUnavailableError)
        ),
        before_sleep=before_sleep_log(logger, logging.WARNING),
    )


async def acompletion_with_retry(llm: ChatOpenAI, **kwargs: Any) -> Any:
    """Use tenacity to retry the async completion call."""
    retry_decorator = _create_retry_decorator(llm)

    @retry_decorator
    async def _completion_with_retry(**kwargs: Any) -> Any:
        # Use OpenAI's async api https://github.com/openai/openai-python#async-api
        return await llm.client.acreate(**kwargs)

    return await _completion_with_retry(**kwargs)


<<<<<<< HEAD
def _convert_dict_to_message(_dict: dict) -> BaseMessage:
    role = _dict.get("role")
    content = _dict.get("content", "")

=======
def _convert_dict_to_message(_dict: Mapping[str, Any]) -> BaseMessage:
    role = _dict["role"]
>>>>>>> 7414e9d1
    if role == "user":
        return HumanMessage(content=content)
    elif role == "assistant":
<<<<<<< HEAD
        return AIMessage(content=content)
=======
        content = _dict["content"] or ""  # OpenAI returns None for tool invocations
        if _dict.get("function_call"):
            additional_kwargs = {"function_call": dict(_dict["function_call"])}
        else:
            additional_kwargs = {}
        return AIMessage(content=content, additional_kwargs=additional_kwargs)
>>>>>>> 7414e9d1
    elif role == "system":
        return SystemMessage(content=content)
    else:
        return ChatMessage(content=content, role=role)


def _convert_message_to_dict(message: BaseMessage) -> dict:
    if isinstance(message, ChatMessage):
        message_dict = {"role": message.role, "content": message.content}
    elif isinstance(message, HumanMessage):
        message_dict = {"role": "user", "content": message.content}
    elif isinstance(message, AIMessage):
        message_dict = {"role": "assistant", "content": message.content}
        if "function_call" in message.additional_kwargs:
            message_dict["function_call"] = message.additional_kwargs["function_call"]
    elif isinstance(message, SystemMessage):
        message_dict = {"role": "system", "content": message.content}
    elif isinstance(message, FunctionMessage):
        message_dict = {
            "role": "function",
            "content": message.content,
            "name": message.name,
        }
    else:
        raise ValueError(f"Got unknown type {message}")
    if "name" in message.additional_kwargs:
        message_dict["name"] = message.additional_kwargs["name"]
    return message_dict


class ChatOpenAI(BaseChatModel):
    """Wrapper around OpenAI Chat large language models.

    To use, you should have the ``openai`` python package installed, and the
    environment variable ``OPENAI_API_KEY`` set with your API key.

    Any parameters that are valid to be passed to the openai.create call can be passed
    in, even if not explicitly saved on this class.

    Example:
        .. code-block:: python

            from langchain.chat_models import ChatOpenAI
            openai = ChatOpenAI(model_name="gpt-3.5-turbo")
    """

    @property
    def lc_secrets(self) -> Dict[str, str]:
        return {"openai_api_key": "OPENAI_API_KEY"}

    @property
    def lc_serializable(self) -> bool:
        return True

    client: Any  #: :meta private:
    model_name: str = Field(default="gpt-3.5-turbo", alias="model")
    """Model name to use."""
    temperature: float = 0.7
    """What sampling temperature to use."""
    model_kwargs: Dict[str, Any] = Field(default_factory=dict)
    """Holds any model parameters valid for `create` call not explicitly specified."""
    openai_api_key: Optional[str] = None
    """Base URL path for API requests, 
    leave blank if not using a proxy or service emulator."""
    openai_api_base: Optional[str] = None
    openai_organization: Optional[str] = None
    # to support explicit proxy for OpenAI
    openai_proxy: Optional[str] = None
    request_timeout: Optional[Union[float, Tuple[float, float]]] = None
    """Timeout for requests to OpenAI completion API. Default is 600 seconds."""
    max_retries: int = 6
    """Maximum number of retries to make when generating."""
    streaming: bool = False
    """Whether to stream the results or not."""
    n: int = 1
    """Number of chat completions to generate for each prompt."""
    max_tokens: Optional[int] = None
    """Maximum number of tokens to generate."""

    class Config:
        """Configuration for this pydantic object."""

        allow_population_by_field_name = True

    @root_validator(pre=True)
    def build_extra(cls, values: Dict[str, Any]) -> Dict[str, Any]:
        """Build extra kwargs from additional params that were passed in."""
        all_required_field_names = cls.all_required_field_names()
        extra = values.get("model_kwargs", {})
        for field_name in list(values):
            if field_name in extra:
                raise ValueError(f"Found {field_name} supplied twice.")
            if field_name not in all_required_field_names:
                logger.warning(
                    f"""WARNING! {field_name} is not default parameter.
                    {field_name} was transferred to model_kwargs.
                    Please confirm that {field_name} is what you intended."""
                )
                extra[field_name] = values.pop(field_name)

        invalid_model_kwargs = all_required_field_names.intersection(extra.keys())
        if invalid_model_kwargs:
            raise ValueError(
                f"Parameters {invalid_model_kwargs} should be specified explicitly. "
                f"Instead they were passed in as part of `model_kwargs` parameter."
            )

        values["model_kwargs"] = extra
        return values

    @root_validator()
    def validate_environment(cls, values: Dict) -> Dict:
        """Validate that api key and python package exists in environment."""
        values["openai_api_key"] = get_from_dict_or_env(
            values, "openai_api_key", "OPENAI_API_KEY"
        )
        values["openai_organization"] = get_from_dict_or_env(
            values,
            "openai_organization",
            "OPENAI_ORGANIZATION",
            default="",
        )
        values["openai_api_base"] = get_from_dict_or_env(
            values,
            "openai_api_base",
            "OPENAI_API_BASE",
            default="",
        )
        values["openai_proxy"] = get_from_dict_or_env(
            values,
            "openai_proxy",
            "OPENAI_PROXY",
            default="",
        )
        try:
            import openai

        except ImportError:
            raise ValueError(
                "Could not import openai python package. "
                "Please install it with `pip install openai`."
            )
        try:
            values["client"] = openai.ChatCompletion
        except AttributeError:
            raise ValueError(
                "`openai` has no `ChatCompletion` attribute, this is likely "
                "due to an old version of the openai package. Try upgrading it "
                "with `pip install --upgrade openai`."
            )
        if values["n"] < 1:
            raise ValueError("n must be at least 1.")
        if values["n"] > 1 and values["streaming"]:
            raise ValueError("n must be 1 when streaming.")
        return values

    @property
    def _default_params(self) -> Dict[str, Any]:
        """Get the default parameters for calling OpenAI API."""
        return {
            "model": self.model_name,
            "request_timeout": self.request_timeout,
            "max_tokens": self.max_tokens,
            "stream": self.streaming,
            "n": self.n,
            "temperature": self.temperature,
            **self.model_kwargs,
        }

    def _create_retry_decorator(self) -> Callable[[Any], Any]:
        import openai

        min_seconds = 1
        max_seconds = 60
        # Wait 2^x * 1 second between each retry starting with
        # 4 seconds, then up to 10 seconds, then 10 seconds afterwards
        return retry(
            reraise=True,
            stop=stop_after_attempt(self.max_retries),
            wait=wait_exponential(multiplier=1, min=min_seconds, max=max_seconds),
            retry=(
                retry_if_exception_type(openai.error.Timeout)
                | retry_if_exception_type(openai.error.APIError)
                | retry_if_exception_type(openai.error.APIConnectionError)
                | retry_if_exception_type(openai.error.RateLimitError)
                | retry_if_exception_type(openai.error.ServiceUnavailableError)
            ),
            before_sleep=before_sleep_log(logger, logging.WARNING),
        )

    def completion_with_retry(self, **kwargs: Any) -> Any:
        """Use tenacity to retry the completion call."""
        retry_decorator = self._create_retry_decorator()

        @retry_decorator
        def _completion_with_retry(**kwargs: Any) -> Any:
            return self.client.create(**kwargs)

        return _completion_with_retry(**kwargs)

    def _combine_llm_outputs(self, llm_outputs: List[Optional[dict]]) -> dict:
        overall_token_usage: dict = {}
        for output in llm_outputs:
            if output is None:
                # Happens in streaming
                continue
            token_usage = output["token_usage"]
            for k, v in token_usage.items():
                if k in overall_token_usage:
                    overall_token_usage[k] += v
                else:
                    overall_token_usage[k] = v
        return {"token_usage": overall_token_usage, "model_name": self.model_name}

    def _generate(
        self,
        messages: List[BaseMessage],
        stop: Optional[List[str]] = None,
        run_manager: Optional[CallbackManagerForLLMRun] = None,
        **kwargs: Any,
    ) -> ChatResult:
        message_dicts, params = self._create_message_dicts(messages, stop)
        params = {**params, **kwargs}
        if self.streaming:
            inner_completion = ""
            role = "assistant"
            params["stream"] = True
            function_call: Optional[dict] = None
            for stream_resp in self.completion_with_retry(
                messages=message_dicts, **params
            ):
                role = stream_resp["choices"][0]["delta"].get("role", role)
                token = stream_resp["choices"][0]["delta"].get("content") or ""
                inner_completion += token
                _function_call = stream_resp["choices"][0]["delta"].get("function_call")
                if _function_call:
                    if function_call is None:
                        function_call = _function_call
                    else:
                        function_call["arguments"] += _function_call["arguments"]
                if run_manager:
                    run_manager.on_llm_new_token(token)
            message = _convert_dict_to_message(
                {
                    "content": inner_completion,
                    "role": role,
                    "function_call": function_call,
                }
            )
            return ChatResult(generations=[ChatGeneration(message=message)])
        response = self.completion_with_retry(messages=message_dicts, **params)
        return self._create_chat_result(response)

    def _create_message_dicts(
        self, messages: List[BaseMessage], stop: Optional[List[str]]
    ) -> Tuple[List[Dict[str, Any]], Dict[str, Any]]:
        params = dict(self._invocation_params)
        if stop is not None:
            if "stop" in params:
                raise ValueError("`stop` found in both the input and default params.")
            params["stop"] = stop
        message_dicts = [_convert_message_to_dict(m) for m in messages]
        return message_dicts, params

    def _create_chat_result(self, response: Mapping[str, Any]) -> ChatResult:
        generations = []
        for res in response["choices"]:
            message = _convert_dict_to_message(res["message"])
            gen = ChatGeneration(message=message)
            generations.append(gen)
        llm_output = {"token_usage": response["usage"], "model_name": self.model_name}
        return ChatResult(generations=generations, llm_output=llm_output)

    async def _agenerate(
        self,
        messages: List[BaseMessage],
        stop: Optional[List[str]] = None,
        run_manager: Optional[AsyncCallbackManagerForLLMRun] = None,
        **kwargs: Any,
    ) -> ChatResult:
        message_dicts, params = self._create_message_dicts(messages, stop)
        params = {**params, **kwargs}
        if self.streaming:
            inner_completion = ""
            role = "assistant"
            params["stream"] = True
            function_call: Optional[dict] = None
            async for stream_resp in await acompletion_with_retry(
                self, messages=message_dicts, **params
            ):
                role = stream_resp["choices"][0]["delta"].get("role", role)
                token = stream_resp["choices"][0]["delta"].get("content", "")
                inner_completion += token or ""
                _function_call = stream_resp["choices"][0]["delta"].get("function_call")
                if _function_call:
                    if function_call is None:
                        function_call = _function_call
                    else:
                        function_call["arguments"] += _function_call["arguments"]
                if run_manager:
                    await run_manager.on_llm_new_token(token)
            message = _convert_dict_to_message(
                {
                    "content": inner_completion,
                    "role": role,
                    "function_call": function_call,
                }
            )
            return ChatResult(generations=[ChatGeneration(message=message)])
        else:
            response = await acompletion_with_retry(
                self, messages=message_dicts, **params
            )
            return self._create_chat_result(response)

    @property
    def _identifying_params(self) -> Mapping[str, Any]:
        """Get the identifying parameters."""
        return {**{"model_name": self.model_name}, **self._default_params}

    @property
    def _invocation_params(self) -> Mapping[str, Any]:
        """Get the parameters used to invoke the model."""
        openai_creds: Dict[str, Any] = {
            "api_key": self.openai_api_key,
            "api_base": self.openai_api_base,
            "organization": self.openai_organization,
            "model": self.model_name,
        }
        if self.openai_proxy:
            import openai

            openai.proxy = {"http": self.openai_proxy, "https": self.openai_proxy}  # type: ignore[assignment]  # noqa: E501
        return {**openai_creds, **self._default_params}

    @property
    def _llm_type(self) -> str:
        """Return type of chat model."""
        return "openai-chat"

    def _get_encoding_model(self) -> Tuple[str, tiktoken.Encoding]:
        tiktoken_ = _import_tiktoken()
        model = self.model_name
        if model == "gpt-3.5-turbo":
            # gpt-3.5-turbo may change over time.
            # Returning num tokens assuming gpt-3.5-turbo-0301.
            model = "gpt-3.5-turbo-0301"
        elif model == "gpt-4":
            # gpt-4 may change over time.
            # Returning num tokens assuming gpt-4-0314.
            model = "gpt-4-0314"
        # Returns the number of tokens used by a list of messages.
        try:
            encoding = tiktoken_.encoding_for_model(model)
        except KeyError:
            logger.warning("Warning: model not found. Using cl100k_base encoding.")
            model = "cl100k_base"
            encoding = tiktoken_.get_encoding(model)
        return model, encoding

    def get_token_ids(self, text: str) -> List[int]:
        """Get the tokens present in the text with tiktoken package."""
        # tiktoken NOT supported for Python 3.7 or below
        if sys.version_info[1] <= 7:
            return super().get_token_ids(text)
        _, encoding_model = self._get_encoding_model()
        return encoding_model.encode(text)

    def get_num_tokens_from_messages(self, messages: List[BaseMessage]) -> int:
        """Calculate num tokens for gpt-3.5-turbo and gpt-4 with tiktoken package.

        Official documentation: https://github.com/openai/openai-cookbook/blob/
        main/examples/How_to_format_inputs_to_ChatGPT_models.ipynb"""
        if sys.version_info[1] <= 7:
            return super().get_num_tokens_from_messages(messages)
        model, encoding = self._get_encoding_model()
        if model.startswith("gpt-3.5-turbo"):
            # every message follows <im_start>{role/name}\n{content}<im_end>\n
            tokens_per_message = 4
            # if there's a name, the role is omitted
            tokens_per_name = -1
        elif model.startswith("gpt-4"):
            tokens_per_message = 3
            tokens_per_name = 1
        else:
            raise NotImplementedError(
                f"get_num_tokens_from_messages() is not presently implemented "
                f"for model {model}."
                "See https://github.com/openai/openai-python/blob/main/chatml.md for "
                "information on how messages are converted to tokens."
            )
        num_tokens = 0
        messages_dict = [_convert_message_to_dict(m) for m in messages]
        for message in messages_dict:
            num_tokens += tokens_per_message
            for key, value in message.items():
                num_tokens += len(encoding.encode(value))
                if key == "name":
                    num_tokens += tokens_per_name
        # every reply is primed with <im_start>assistant
        num_tokens += 3
        return num_tokens<|MERGE_RESOLUTION|>--- conflicted
+++ resolved
@@ -93,28 +93,18 @@
     return await _completion_with_retry(**kwargs)
 
 
-<<<<<<< HEAD
-def _convert_dict_to_message(_dict: dict) -> BaseMessage:
-    role = _dict.get("role")
-    content = _dict.get("content", "")
-
-=======
 def _convert_dict_to_message(_dict: Mapping[str, Any]) -> BaseMessage:
     role = _dict["role"]
->>>>>>> 7414e9d1
+    content = _dict.get("content", "")
+    
     if role == "user":
         return HumanMessage(content=content)
     elif role == "assistant":
-<<<<<<< HEAD
-        return AIMessage(content=content)
-=======
-        content = _dict["content"] or ""  # OpenAI returns None for tool invocations
         if _dict.get("function_call"):
             additional_kwargs = {"function_call": dict(_dict["function_call"])}
         else:
             additional_kwargs = {}
         return AIMessage(content=content, additional_kwargs=additional_kwargs)
->>>>>>> 7414e9d1
     elif role == "system":
         return SystemMessage(content=content)
     else:
