"""Combining documents by mapping a chain over them first, then combining results."""

from __future__ import annotations

from typing import Any, Dict, List, Tuple

from pydantic import Extra, root_validator

from langchain.callbacks.manager import Callbacks
from langchain.chains.combine_documents.base import BaseCombineDocumentsChain
from langchain.chains.combine_documents.reduce import ReduceDocumentsChain
from langchain.chains.llm import LLMChain
from langchain.docstore.document import Document


class MapReduceDocumentsChain(BaseCombineDocumentsChain):
    """Combining documents by mapping a chain over them, then combining results.

    We first call `llm_chain` on each document individually, passing in the
    `page_content` and any other kwargs. This is the `map` step.

    We then process the results of that `map` step in a `reduce` step. This should
    likely be a ReduceDocumentsChain.

    Example:
        .. code-block:: python
<<<<<<< HEAD

            from langchain.chains import (
                StuffDocumentsChain,
                LLMChain,
                ReduceDocumentsChain,
                MapReduceDocumentsChain,
            )
            from langchain.prompts import PromptTemplate
            from langchain.llms import OpenAI

=======

            from langchain.chains import (
                StuffDocumentsChain,
                LLMChain,
                ReduceDocumentsChain,
                MapReduceDocumentsChain,
            )
            from langchain.prompts import PromptTemplate
            from langchain.llms import OpenAI

>>>>>>> c9f696f0
            # This controls how each document will be formatted. Specifically,
            # it will be passed to `format_document` - see that function for more
            # details.
            document_prompt = PromptTemplate(
                input_variables=["page_content"],
                 template="{page_content}"
            )
            document_variable_name = "context"
            llm = OpenAI()
            # The prompt here should take as an input variable the
            # `document_variable_name`
            prompt = PromptTemplate.from_template(
                "Summarize this content: {context}"
            )
            llm_chain = LLMChain(llm=llm, prompt=prompt)
            # We now define how to combine these summaries
            reduce_prompt = PromptTemplate.from_template(
                "Combine these summaries: {context}"
            )
            reduce_llm_chain = LLMChain(llm=llm, prompt=reduce_prompt)
<<<<<<< HEAD
            combine_document_chain = StuffDocumentsChain(
=======
            combine_documents_chain = StuffDocumentsChain(
>>>>>>> c9f696f0
                llm_chain=reduce_llm_chain,
                document_prompt=document_prompt,
                document_variable_name=document_variable_name
            )
<<<<<<< HEAD
            reduce_document_chain = ReduceDocumentsChain(
                combine_document_chain=combine_document_chain,
            )
            chain = MapReduceDocumentsChain(
                llm_chain=llm_chain,
                reduce_document_chain=reduce_document_chain,
            )
            # If we wanted to, we could also pass in collapse_document_chain
=======
            reduce_documents_chain = ReduceDocumentsChain(
                combine_documents_chain=combine_documents_chain,
            )
            chain = MapReduceDocumentsChain(
                llm_chain=llm_chain,
                reduce_documents_chain=reduce_documents_chain,
            )
            # If we wanted to, we could also pass in collapse_documents_chain
>>>>>>> c9f696f0
            # which is specifically aimed at collapsing documents BEFORE
            # the final call.
            prompt = PromptTemplate.from_template(
                "Collapse this content: {context}"
            )
<<<<<<< HEAD
            collapse_document_chain = StuffDocumentsChain(
=======
            llm_chain = LLMChain(llm=llm, prompt=prompt)
            collapse_documents_chain = StuffDocumentsChain(
>>>>>>> c9f696f0
                llm_chain=llm_chain,
                document_prompt=document_prompt,
                document_variable_name=document_variable_name
            )
<<<<<<< HEAD
            chain = ReduceDocumentsChain(
                combine_document_chain=combine_document_chain,
                collapse_document_chain=collapse_document_chain,
                document_variable_name=document_variable_name,
=======
            reduce_documents_chain = ReduceDocumentsChain(
                combine_documents_chain=combine_documents_chain,
                collapse_documents_chain=collapse_documents_chain,
            )
            chain = MapReduceDocumentsChain(
                llm_chain=llm_chain,
                reduce_documents_chain=reduce_documents_chain,
>>>>>>> c9f696f0
            )
    """

    llm_chain: LLMChain
    """Chain to apply to each document individually."""
    reduce_documents_chain: BaseCombineDocumentsChain
    """Chain to use to reduce the results of applying `llm_chain` to each doc.
    This typically either a ReduceDocumentChain or StuffDocumentChain."""
    document_variable_name: str
    """The variable name in the llm_chain to put the documents in.
    If only one variable in the llm_chain, this need not be provided."""
    return_intermediate_steps: bool = False
    """Return the results of the map steps in the output."""

    @property
    def output_keys(self) -> List[str]:
        """Expect input key.

        :meta private:
        """
        _output_keys = super().output_keys
        if self.return_intermediate_steps:
            _output_keys = _output_keys + ["intermediate_steps"]
        return _output_keys

    class Config:
        """Configuration for this pydantic object."""

        extra = Extra.forbid
        arbitrary_types_allowed = True

    @root_validator(pre=True)
    def get_reduce_chain(cls, values: Dict) -> Dict:
        """For backwards compatibility."""
        if "combine_document_chain" in values:
            if "reduce_documents_chain" in values:
                raise ValueError(
<<<<<<< HEAD
                    "Both `reduce_document_chain` and `combine_document_chain` "
=======
                    "Both `reduce_documents_chain` and `combine_document_chain` "
>>>>>>> c9f696f0
                    "cannot be provided at the same time. `combine_document_chain` "
                    "is deprecated, please only provide `reduce_documents_chain`"
                )
            combine_chain = values["combine_document_chain"]
            collapse_chain = values.get("collapse_document_chain")
            reduce_chain = ReduceDocumentsChain(
<<<<<<< HEAD
                combine_document_chain=combine_chain,
                collapse_document_chain=collapse_chain,
=======
                combine_documents_chain=combine_chain,
                collapse_documents_chain=collapse_chain,
>>>>>>> c9f696f0
            )
            values["reduce_documents_chain"] = reduce_chain
            del values["combine_document_chain"]
            if "collapse_document_chain" in values:
                del values["collapse_document_chain"]

        return values

    @root_validator(pre=True)
    def get_return_intermediate_steps(cls, values: Dict) -> Dict:
        """For backwards compatibility."""
        if "return_map_steps" in values:
            values["return_intermediate_steps"] = values["return_map_steps"]
            del values["return_map_steps"]
        return values

    @root_validator(pre=True)
    def get_default_document_variable_name(cls, values: Dict) -> Dict:
        """Get default document variable name, if not provided."""
        if "document_variable_name" not in values:
            llm_chain_variables = values["llm_chain"].prompt.input_variables
            if len(llm_chain_variables) == 1:
                values["document_variable_name"] = llm_chain_variables[0]
            else:
                raise ValueError(
                    "document_variable_name must be provided if there are "
                    "multiple llm_chain input_variables"
                )
        else:
            llm_chain_variables = values["llm_chain"].prompt.input_variables
            if values["document_variable_name"] not in llm_chain_variables:
                raise ValueError(
                    f"document_variable_name {values['document_variable_name']} was "
                    f"not found in llm_chain input_variables: {llm_chain_variables}"
                )
        return values

    @property
    def collapse_document_chain(self) -> BaseCombineDocumentsChain:
<<<<<<< HEAD
        if isinstance(self.reduce_documents_chain, ReduceDocumentsChain):
            if self.reduce_documents_chain.collapse_document_chain:
                return self.reduce_documents_chain.collapse_document_chain
            else:
                return self.reduce_documents_chain.combine_document_chain
        else:
            raise ValueError(
                f"`reduce_document_chain` is of type "
=======
        """Kept for backward compatibility."""
        if isinstance(self.reduce_documents_chain, ReduceDocumentsChain):
            if self.reduce_documents_chain.collapse_documents_chain:
                return self.reduce_documents_chain.collapse_documents_chain
            else:
                return self.reduce_documents_chain.combine_documents_chain
        else:
            raise ValueError(
                f"`reduce_documents_chain` is of type "
>>>>>>> c9f696f0
                f"{type(self.reduce_documents_chain)} so it does not have "
                f"this attribute."
            )

    @property
    def combine_document_chain(self) -> BaseCombineDocumentsChain:
<<<<<<< HEAD
        if isinstance(self.reduce_documents_chain, ReduceDocumentsChain):
            return self.reduce_documents_chain.combine_document_chain
        else:
            raise ValueError(
                f"`reduce_document_chain` is of type "
=======
        """Kept for backward compatibility."""
        if isinstance(self.reduce_documents_chain, ReduceDocumentsChain):
            return self.reduce_documents_chain.combine_documents_chain
        else:
            raise ValueError(
                f"`reduce_documents_chain` is of type "
>>>>>>> c9f696f0
                f"{type(self.reduce_documents_chain)} so it does not have "
                f"this attribute."
            )

    def combine_docs(
        self,
        docs: List[Document],
        token_max: int = 3000,
        callbacks: Callbacks = None,
        **kwargs: Any,
    ) -> Tuple[str, dict]:
        """Combine documents in a map reduce manner.

        Combine by mapping first chain over all documents, then reducing the results.
        This reducing can be done recursively if needed (if there are many documents).
        """
        map_results = self.llm_chain.apply(
            # FYI - this is parallelized and so it is fast.
            [{self.document_variable_name: d.page_content, **kwargs} for d in docs],
            callbacks=callbacks,
        )
        question_result_key = self.llm_chain.output_key
        result_docs = [
            Document(page_content=r[question_result_key], metadata=docs[i].metadata)
            # This uses metadata from the docs, and the textual results from `results`
            for i, r in enumerate(map_results)
        ]
        result, extra_return_dict = self.reduce_documents_chain.combine_docs(
            result_docs, callbacks=callbacks, **kwargs
        )
        if self.return_intermediate_steps:
            intermediate_steps = [r[question_result_key] for r in map_results]
            extra_return_dict["intermediate_steps"] = intermediate_steps
        return result, extra_return_dict

    async def acombine_docs(
        self, docs: List[Document], callbacks: Callbacks = None, **kwargs: Any
    ) -> Tuple[str, dict]:
        """Combine documents in a map reduce manner.

        Combine by mapping first chain over all documents, then reducing the results.
        This reducing can be done recursively if needed (if there are many documents).
        """
        map_results = await self.llm_chain.aapply(
            # FYI - this is parallelized and so it is fast.
            [{**{self.document_variable_name: d.page_content}, **kwargs} for d in docs],
            callbacks=callbacks,
        )
        question_result_key = self.llm_chain.output_key
        result_docs = [
            Document(page_content=r[question_result_key], metadata=docs[i].metadata)
            # This uses metadata from the docs, and the textual results from `results`
            for i, r in enumerate(map_results)
        ]
        result, extra_return_dict = await self.reduce_documents_chain.acombine_docs(
            result_docs, callbacks=callbacks, **kwargs
        )
        if self.return_intermediate_steps:
            intermediate_steps = [r[question_result_key] for r in map_results]
            extra_return_dict["intermediate_steps"] = intermediate_steps
        return result, extra_return_dict

    @property
    def _chain_type(self) -> str:
        return "map_reduce_documents_chain"<|MERGE_RESOLUTION|>--- conflicted
+++ resolved
@@ -24,7 +24,6 @@
 
     Example:
         .. code-block:: python
-<<<<<<< HEAD
 
             from langchain.chains import (
                 StuffDocumentsChain,
@@ -35,18 +34,6 @@
             from langchain.prompts import PromptTemplate
             from langchain.llms import OpenAI
 
-=======
-
-            from langchain.chains import (
-                StuffDocumentsChain,
-                LLMChain,
-                ReduceDocumentsChain,
-                MapReduceDocumentsChain,
-            )
-            from langchain.prompts import PromptTemplate
-            from langchain.llms import OpenAI
-
->>>>>>> c9f696f0
             # This controls how each document will be formatted. Specifically,
             # it will be passed to `format_document` - see that function for more
             # details.
@@ -67,25 +54,11 @@
                 "Combine these summaries: {context}"
             )
             reduce_llm_chain = LLMChain(llm=llm, prompt=reduce_prompt)
-<<<<<<< HEAD
-            combine_document_chain = StuffDocumentsChain(
-=======
             combine_documents_chain = StuffDocumentsChain(
->>>>>>> c9f696f0
                 llm_chain=reduce_llm_chain,
                 document_prompt=document_prompt,
                 document_variable_name=document_variable_name
             )
-<<<<<<< HEAD
-            reduce_document_chain = ReduceDocumentsChain(
-                combine_document_chain=combine_document_chain,
-            )
-            chain = MapReduceDocumentsChain(
-                llm_chain=llm_chain,
-                reduce_document_chain=reduce_document_chain,
-            )
-            # If we wanted to, we could also pass in collapse_document_chain
-=======
             reduce_documents_chain = ReduceDocumentsChain(
                 combine_documents_chain=combine_documents_chain,
             )
@@ -94,28 +67,17 @@
                 reduce_documents_chain=reduce_documents_chain,
             )
             # If we wanted to, we could also pass in collapse_documents_chain
->>>>>>> c9f696f0
             # which is specifically aimed at collapsing documents BEFORE
             # the final call.
             prompt = PromptTemplate.from_template(
                 "Collapse this content: {context}"
             )
-<<<<<<< HEAD
-            collapse_document_chain = StuffDocumentsChain(
-=======
             llm_chain = LLMChain(llm=llm, prompt=prompt)
             collapse_documents_chain = StuffDocumentsChain(
->>>>>>> c9f696f0
                 llm_chain=llm_chain,
                 document_prompt=document_prompt,
                 document_variable_name=document_variable_name
             )
-<<<<<<< HEAD
-            chain = ReduceDocumentsChain(
-                combine_document_chain=combine_document_chain,
-                collapse_document_chain=collapse_document_chain,
-                document_variable_name=document_variable_name,
-=======
             reduce_documents_chain = ReduceDocumentsChain(
                 combine_documents_chain=combine_documents_chain,
                 collapse_documents_chain=collapse_documents_chain,
@@ -123,7 +85,6 @@
             chain = MapReduceDocumentsChain(
                 llm_chain=llm_chain,
                 reduce_documents_chain=reduce_documents_chain,
->>>>>>> c9f696f0
             )
     """
 
@@ -161,24 +122,15 @@
         if "combine_document_chain" in values:
             if "reduce_documents_chain" in values:
                 raise ValueError(
-<<<<<<< HEAD
-                    "Both `reduce_document_chain` and `combine_document_chain` "
-=======
                     "Both `reduce_documents_chain` and `combine_document_chain` "
->>>>>>> c9f696f0
                     "cannot be provided at the same time. `combine_document_chain` "
                     "is deprecated, please only provide `reduce_documents_chain`"
                 )
             combine_chain = values["combine_document_chain"]
             collapse_chain = values.get("collapse_document_chain")
             reduce_chain = ReduceDocumentsChain(
-<<<<<<< HEAD
-                combine_document_chain=combine_chain,
-                collapse_document_chain=collapse_chain,
-=======
                 combine_documents_chain=combine_chain,
                 collapse_documents_chain=collapse_chain,
->>>>>>> c9f696f0
             )
             values["reduce_documents_chain"] = reduce_chain
             del values["combine_document_chain"]
@@ -218,16 +170,6 @@
 
     @property
     def collapse_document_chain(self) -> BaseCombineDocumentsChain:
-<<<<<<< HEAD
-        if isinstance(self.reduce_documents_chain, ReduceDocumentsChain):
-            if self.reduce_documents_chain.collapse_document_chain:
-                return self.reduce_documents_chain.collapse_document_chain
-            else:
-                return self.reduce_documents_chain.combine_document_chain
-        else:
-            raise ValueError(
-                f"`reduce_document_chain` is of type "
-=======
         """Kept for backward compatibility."""
         if isinstance(self.reduce_documents_chain, ReduceDocumentsChain):
             if self.reduce_documents_chain.collapse_documents_chain:
@@ -237,27 +179,18 @@
         else:
             raise ValueError(
                 f"`reduce_documents_chain` is of type "
->>>>>>> c9f696f0
                 f"{type(self.reduce_documents_chain)} so it does not have "
                 f"this attribute."
             )
 
     @property
     def combine_document_chain(self) -> BaseCombineDocumentsChain:
-<<<<<<< HEAD
-        if isinstance(self.reduce_documents_chain, ReduceDocumentsChain):
-            return self.reduce_documents_chain.combine_document_chain
-        else:
-            raise ValueError(
-                f"`reduce_document_chain` is of type "
-=======
         """Kept for backward compatibility."""
         if isinstance(self.reduce_documents_chain, ReduceDocumentsChain):
             return self.reduce_documents_chain.combine_documents_chain
         else:
             raise ValueError(
                 f"`reduce_documents_chain` is of type "
->>>>>>> c9f696f0
                 f"{type(self.reduce_documents_chain)} so it does not have "
                 f"this attribute."
             )
