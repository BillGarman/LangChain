"""Chain that implements the ReAct paper from https://arxiv.org/pdf/2210.03629.pdf."""
import re
from typing import Any, Dict, List, Tuple

from pydantic import BaseModel, Extra

from langchain.chains.base import Chain
from langchain.chains.llm import LLMChain
from langchain.chains.react.prompt import PROMPT
from langchain.docstore.base import Docstore
<<<<<<< HEAD
from langchain.input import ChainedInput
=======
from langchain.docstore.document import Document
>>>>>>> 76aff023
from langchain.llms.base import LLM


def predict_until_observation(
    llm_chain: LLMChain, prompt: str, i: int
) -> Tuple[str, str, str]:
    """Generate text until an observation is needed."""
    action_prefix = f"Action {i}: "
    stop_seq = f"\nObservation {i}:"
    ret_text = llm_chain.predict(input=prompt, stop=[stop_seq])
    # Sometimes the LLM forgets to take an action, so we prompt it to.
    while not ret_text.split("\n")[-1].startswith(action_prefix):
        ret_text += f"\nAction {i}:"
        new_text = llm_chain.predict(input=prompt + ret_text, stop=[stop_seq])
        ret_text += new_text
    # The action block should be the last line.
    action_block = ret_text.split("\n")[-1]
    action_str = action_block[len(action_prefix) :]
    # Parse out the action and the directive.
    re_matches = re.search(r"(.*?)\[(.*?)\]", action_str)
    if re_matches is None:
        raise ValueError(f"Could not parse action directive: {action_str}")
    return ret_text, re_matches.group(1), re_matches.group(2)


class ReActChain(Chain, BaseModel):
    """Chain that implements the ReAct paper.

    Example:
        .. code-block:: python

            from langchain import ReActChain, OpenAI
            react = ReAct(llm=OpenAI())
    """

    llm: LLM
    """LLM wrapper to use."""
    docstore: Docstore
    """Docstore to use."""
    verbose: bool = False
    input_key: str = "question"  #: :meta private:
    output_key: str = "answer"  #: :meta private:

    class Config:
        """Configuration for this pydantic object."""

        extra = Extra.forbid
        arbitrary_types_allowed = True

    @property
    def input_keys(self) -> List[str]:
        """Expect input key.

        :meta private:
        """
        return [self.input_key]

    @property
    def output_keys(self) -> List[str]:
        """Expect output key.

        :meta private:
        """
        return ["full_logic", self.output_key]

    def _run(self, inputs: Dict[str, Any]) -> Dict[str, str]:
        question = inputs[self.input_key]
        llm_chain = LLMChain(llm=self.llm, prompt=PROMPT)
        chained_input = ChainedInput(f"{question}\nThought 1:", verbose=self.verbose)
        i = 1
        document = None
        while True:
            ret_text, action, directive = predict_until_observation(
                llm_chain, chained_input.input, i
            )
            chained_input.add(ret_text, color="green")
            if action == "Search":
<<<<<<< HEAD
                observation, document = self.docstore.search(directive)
=======
                result = self.docstore.search(directive)
                if isinstance(result, Document):
                    document = result
                    observation = document.summary
                else:
                    document = None
                    observation = result
                print(observation)
>>>>>>> 76aff023
            elif action == "Lookup":
                if document is None:
                    raise ValueError("Cannot lookup without a successful search first")
                observation = document.lookup(directive)
            elif action == "Finish":
                return {"full_logic": chained_input.input, self.output_key: directive}
            else:
                raise ValueError(f"Got unknown action directive: {action}")
            chained_input.add(f"\nObservation {i}: ")
            chained_input.add(observation, color="yellow")
            chained_input.add(f"\nThought {i + 1}:")
            i += 1

    def run(self, question: str) -> str:
        """Run ReAct framework.

        Args:
            question: Question to be answered.

        Returns:
            Final answer from thinking through the ReAct framework.

        Example:
            .. code-block:: python

                question = "Were Scott Derrickson and Ed Wood of the same nationality?"
                answer = react.run(question)
        """
        return self({self.input_key: question})[self.output_key]<|MERGE_RESOLUTION|>--- conflicted
+++ resolved
@@ -8,11 +8,8 @@
 from langchain.chains.llm import LLMChain
 from langchain.chains.react.prompt import PROMPT
 from langchain.docstore.base import Docstore
-<<<<<<< HEAD
+from langchain.docstore.document import Document
 from langchain.input import ChainedInput
-=======
-from langchain.docstore.document import Document
->>>>>>> 76aff023
 from langchain.llms.base import LLM
 
 
@@ -90,9 +87,6 @@
             )
             chained_input.add(ret_text, color="green")
             if action == "Search":
-<<<<<<< HEAD
-                observation, document = self.docstore.search(directive)
-=======
                 result = self.docstore.search(directive)
                 if isinstance(result, Document):
                     document = result
@@ -100,8 +94,6 @@
                 else:
                     document = None
                     observation = result
-                print(observation)
->>>>>>> 76aff023
             elif action == "Lookup":
                 if document is None:
                     raise ValueError("Cannot lookup without a successful search first")
