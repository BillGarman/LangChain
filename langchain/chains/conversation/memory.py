"""Memory modules for conversation prompts."""
from typing import Any, Dict, List, Optional, Type

from pydantic import BaseModel, Field, root_validator

from langchain.chains.base import Memory
from langchain.chains.conversation.prompt import (
    ENTITY_EXTRACTION_PROMPT,
    ENTITY_SUMMARIZATION_PROMPT,
    KNOWLEDGE_TRIPLE_EXTRACTION_PROMPT,
    SUMMARY_PROMPT,
)
from langchain.chains.llm import LLMChain
from langchain.graphs.networkx_graph import (
    NetworkxEntityGraph,
    get_entities,
    parse_triples,
)
from langchain.llms.base import BaseLLM
from langchain.prompts.base import BasePromptTemplate


def _get_prompt_input_key(inputs: Dict[str, Any], memory_variables: List[str]) -> str:
    # "stop" is a special key that can be passed as input but is not used to
    # format the prompt.
    prompt_input_keys = list(set(inputs).difference(memory_variables + ["stop"]))
    if len(prompt_input_keys) != 1:
        raise ValueError(f"One input key expected got {prompt_input_keys}")
    return prompt_input_keys[0]


class CombinedMemory(Memory, BaseModel):
    """Class for combining multiple memories' data together."""

    memories: List[Memory]
    """For tracking all the memories that should be accessed."""

    @property
    def memory_variables(self) -> List[str]:
        """All the memory variables that this instance provides."""
        """Collected from the all the linked memories."""

        memory_variables = []

        for memory in self.memories:
            memory_variables.extend(memory.memory_variables)

        return memory_variables

    def load_memory_variables(self, inputs: Dict[str, Any]) -> Dict[str, str]:
        """Load all vars from sub-memories."""
        memory_data: Dict[str, Any] = {}

        # Collect vars from all sub-memories
        for memory in self.memories:
            data = memory.load_memory_variables(inputs)
            memory_data = {
                **memory_data,
                **data,
            }

        return memory_data

    def save_context(self, inputs: Dict[str, Any], outputs: Dict[str, str]) -> None:
        """Save context from this session for every memory."""
        # Save context for all sub-memories
        for memory in self.memories:
            memory.save_context(inputs, outputs)

    @property
    def _memory_type(self) -> str:
        return "combined"

    def clear(self) -> None:
        """Clear context from this session for every memory."""
        for memory in self.memories:
            memory.clear()


class ConversationBufferMemory(Memory, BaseModel):
    """Buffer for storing conversation memory."""

    human_prefix: str = "Human"
    ai_prefix: str = "AI"
    """Prefix to use for AI generated responses."""
    buffer: str = ""
    output_key: Optional[str] = None
    input_key: Optional[str] = None
    memory_key: str = "history"  #: :meta private:

    @property
    def memory_variables(self) -> List[str]:
        """Will always return list of memory variables.

        :meta private:
        """
        return [self.memory_key]

    def load_memory_variables(self, inputs: Dict[str, Any]) -> Dict[str, str]:
        """Return history buffer."""
        return {self.memory_key: self.buffer}

    def save_context(self, inputs: Dict[str, Any], outputs: Dict[str, str]) -> None:
        """Save context from this conversation to buffer."""
        if self.input_key is None:
            prompt_input_key = _get_prompt_input_key(inputs, self.memory_variables)
        else:
            prompt_input_key = self.input_key
        if self.output_key is None:
            if len(outputs) != 1:
                raise ValueError(f"One output key expected, got {outputs.keys()}")
            output_key = list(outputs.keys())[0]
        else:
            output_key = self.output_key
        human = f"{self.human_prefix}: " + inputs[prompt_input_key]
        ai = f"{self.ai_prefix}: " + outputs[output_key]
        self.buffer += "\n" + "\n".join([human, ai])

    @property
    def _memory_type(self) -> str:
        return "conversation_buffer"

    def clear(self) -> None:
        """Clear memory contents."""
        self.buffer = ""


class ConversationBufferWindowMemory(Memory, BaseModel):
    """Buffer for storing conversation memory."""

    human_prefix: str = "Human"
    ai_prefix: str = "AI"
    """Prefix to use for AI generated responses."""
    buffer: List[str] = Field(default_factory=list)
    memory_key: str = "history"  #: :meta private:
    output_key: Optional[str] = None
    input_key: Optional[str] = None
    k: int = 5

    @property
    def memory_variables(self) -> List[str]:
        """Will always return list of memory variables.

        :meta private:
        """
        return [self.memory_key]

    def load_memory_variables(self, inputs: Dict[str, Any]) -> Dict[str, str]:
        """Return history buffer."""
        return {self.memory_key: "\n".join(self.buffer[-self.k :])}

    def save_context(self, inputs: Dict[str, Any], outputs: Dict[str, str]) -> None:
        """Save context from this conversation to buffer."""
        if self.input_key is None:
            prompt_input_key = _get_prompt_input_key(inputs, self.memory_variables)
        else:
            prompt_input_key = self.input_key
        if self.output_key is None:
            if len(outputs) != 1:
                raise ValueError(f"One output key expected, got {outputs.keys()}")
            output_key = list(outputs.keys())[0]
        else:
            output_key = self.output_key
        human = f"{self.human_prefix}: " + inputs[prompt_input_key]
        ai = f"{self.ai_prefix}: " + outputs[output_key]
        self.buffer.append("\n".join([human, ai]))

    @property
    def _memory_type(self) -> str:
        return "conversation_buffer_window"

    def clear(self) -> None:
        """Clear memory contents."""
        self.buffer = []


# For legacy naming reasons
ConversationalBufferWindowMemory = ConversationBufferWindowMemory


class ConversationSummaryMemory(Memory, BaseModel):
    """Conversation summarizer to memory."""

    buffer: str = ""
    human_prefix: str = "Human"
    ai_prefix: str = "AI"
    """Prefix to use for AI generated responses."""
    llm: BaseLLM
    prompt: BasePromptTemplate = SUMMARY_PROMPT
    memory_key: str = "history"  #: :meta private:
    output_key: Optional[str] = None
    input_key: Optional[str] = None

    @property
    def memory_variables(self) -> List[str]:
        """Will always return list of memory variables.

        :meta private:
        """
        return [self.memory_key]

    def load_memory_variables(self, inputs: Dict[str, Any]) -> Dict[str, str]:
        """Return history buffer."""
        return {self.memory_key: self.buffer}

    @root_validator()
    def validate_prompt_input_variables(cls, values: Dict) -> Dict:
        """Validate that prompt input variables are consistent."""
        prompt_variables = values["prompt"].input_variables
        expected_keys = {"summary", "new_lines"}
        if expected_keys != set(prompt_variables):
            raise ValueError(
                "Got unexpected prompt input variables. The prompt expects "
                f"{prompt_variables}, but it should have {expected_keys}."
            )
        return values

    def save_context(self, inputs: Dict[str, Any], outputs: Dict[str, str]) -> None:
        """Save context from this conversation to buffer."""
        if self.input_key is None:
            prompt_input_key = _get_prompt_input_key(inputs, self.memory_variables)
        else:
            prompt_input_key = self.input_key
        if self.output_key is None:
            if len(outputs) != 1:
                raise ValueError(f"One output key expected, got {outputs.keys()}")
            output_key = list(outputs.keys())[0]
        else:
            output_key = self.output_key
        human = f"{self.human_prefix}: {inputs[prompt_input_key]}"
        ai = f"{self.ai_prefix}: {outputs[output_key]}"
        new_lines = "\n".join([human, ai])
        chain = LLMChain(llm=self.llm, prompt=self.prompt)
        self.buffer = chain.predict(summary=self.buffer, new_lines=new_lines)

    @property
    def _memory_type(self) -> str:
        return "conversation_summary"

    def clear(self) -> None:
        """Clear memory contents."""
        self.buffer = ""


class ConversationEntityMemory(Memory, BaseModel):
    """Entity extractor & summarizer to memory."""

    buffer: List[str] = []
    human_prefix: str = "Human"
    ai_prefix: str = "AI"
    """Prefix to use for AI generated responses."""
    llm: BaseLLM
    entity_extraction_prompt: BasePromptTemplate = ENTITY_EXTRACTION_PROMPT
    entity_summarization_prompt: BasePromptTemplate = ENTITY_SUMMARIZATION_PROMPT
    output_key: Optional[str] = None
    input_key: Optional[str] = None
    store: Dict[str, Optional[str]] = {}
    entity_cache: List[str] = []
    k: int = 3
    chat_history_key: str = "history"

    @property
    def memory_variables(self) -> List[str]:
        """Will always return list of memory variables.

        :meta private:
        """
        return ["entities", self.chat_history_key]

    def load_memory_variables(self, inputs: Dict[str, Any]) -> Dict[str, Any]:
        """Return history buffer."""
        chain = LLMChain(llm=self.llm, prompt=self.entity_extraction_prompt)
        if self.input_key is None:
            prompt_input_key = _get_prompt_input_key(inputs, self.memory_variables)
        else:
            prompt_input_key = self.input_key
        output = chain.predict(
            history="\n".join(self.buffer[-self.k :]),
            input=inputs[prompt_input_key],
        )
        if output.strip() == "NONE":
            entities = []
        else:
            entities = [w.strip() for w in output.split(",")]
        entity_summaries = {}
        for entity in entities:
            entity_summaries[entity] = self.store.get(entity, "")
        self.entity_cache = entities
        return {
            self.chat_history_key: "\n".join(self.buffer[-self.k :]),
            "entities": entity_summaries,
        }

    def save_context(self, inputs: Dict[str, Any], outputs: Dict[str, str]) -> None:
        """Save context from this conversation to buffer."""
        if self.input_key is None:
            prompt_input_key = _get_prompt_input_key(inputs, self.memory_variables)
        else:
            prompt_input_key = self.input_key
        if self.output_key is None:
            if len(outputs) != 1:
                raise ValueError(f"One output key expected, got {outputs.keys()}")
            output_key = list(outputs.keys())[0]
        else:
            output_key = self.output_key
        human = f"{self.human_prefix}: " + inputs[prompt_input_key]
        ai = f"{self.ai_prefix}: " + outputs[output_key]
        for entity in self.entity_cache:
            chain = LLMChain(llm=self.llm, prompt=self.entity_summarization_prompt)
            # key value store for entity
            existing_summary = self.store.get(entity, "")
            output = chain.predict(
                summary=existing_summary,
                history="\n".join(self.buffer[-self.k :]),
                input=inputs[prompt_input_key],
                entity=entity,
            )
            self.store[entity] = output.strip()
        new_lines = "\n".join([human, ai])
        self.buffer.append(new_lines)

    @property
    def _memory_type(self) -> str:
        return "conversation_entity"

    def clear(self) -> None:
        """Clear memory contents."""
        self.buffer = []
        self.store = {}


class ConversationSummaryBufferMemory(Memory, BaseModel):
    """Buffer with summarizer for storing conversation memory."""

    buffer: List[str] = Field(default_factory=list)
    max_token_limit: int = 2000
    moving_summary_buffer: str = ""
    llm: BaseLLM
    prompt: BasePromptTemplate = SUMMARY_PROMPT
    memory_key: str = "history"
    human_prefix: str = "Human"
    ai_prefix: str = "AI"
    """Prefix to use for AI generated responses."""
    output_key: Optional[str] = None
    input_key: Optional[str] = None

    @property
    def memory_variables(self) -> List[str]:
        """Will always return list of memory variables.

        :meta private:
        """
        return [self.memory_key]

    def load_memory_variables(self, inputs: Dict[str, Any]) -> Dict[str, str]:
        """Return history buffer."""
        if self.moving_summary_buffer == "":
            return {self.memory_key: "\n".join(self.buffer)}
        memory_val = self.moving_summary_buffer + "\n" + "\n".join(self.buffer)
        return {self.memory_key: memory_val}

    @root_validator()
    def validate_prompt_input_variables(cls, values: Dict) -> Dict:
        """Validate that prompt input variables are consistent."""
        prompt_variables = values["prompt"].input_variables
        expected_keys = {"summary", "new_lines"}
        if expected_keys != set(prompt_variables):
            raise ValueError(
                "Got unexpected prompt input variables. The prompt expects "
                f"{prompt_variables}, but it should have {expected_keys}."
            )
        return values

    def get_num_tokens_list(self, arr: List[str]) -> List[int]:
        """Get list of number of tokens in each string in the input array."""
        return [self.llm.get_num_tokens(x) for x in arr]

    def save_context(self, inputs: Dict[str, Any], outputs: Dict[str, str]) -> None:
        """Save context from this conversation to buffer."""
        if self.input_key is None:
            prompt_input_key = _get_prompt_input_key(inputs, self.memory_variables)
        else:
            prompt_input_key = self.input_key
        if self.output_key is None:
            if len(outputs) != 1:
                raise ValueError(f"One output key expected, got {outputs.keys()}")
            output_key = list(outputs.keys())[0]
        else:
            output_key = self.output_key
        human = f"{self.human_prefix}: {inputs[prompt_input_key]}"
        ai = f"{self.ai_prefix}: {outputs[output_key]}"
        new_lines = "\n".join([human, ai])
        self.buffer.append(new_lines)
        # Prune buffer if it exceeds max token limit
        curr_buffer_length = sum(self.get_num_tokens_list(self.buffer))
        if curr_buffer_length > self.max_token_limit:
            pruned_memory = []
            while curr_buffer_length > self.max_token_limit:
                pruned_memory.append(self.buffer.pop(0))
                curr_buffer_length = sum(self.get_num_tokens_list(self.buffer))
            chain = LLMChain(llm=self.llm, prompt=self.prompt)
            self.moving_summary_buffer = chain.predict(
                summary=self.moving_summary_buffer, new_lines=("\n".join(pruned_memory))
            )

    @property
    def _memory_type(self) -> str:
        return "conversation_summary_buffer"

    def clear(self) -> None:
        """Clear memory contents."""
        self.buffer = []
        self.moving_summary_buffer = ""


<<<<<<< HEAD
__all__ = [
    "CombinedMemory",
    "ConversationBufferMemory",
    "ConversationBufferWindowMemory",
    "ConversationSummaryMemory",
    "ConversationEntityMemory",
    "ConversationSummaryBufferMemory",
]

type_to_cls_dict: Dict[str, Type[Memory]] = {
    "combined": CombinedMemory,
    "conversation_buffer": ConversationBufferMemory,
    "conversation_buffer_window": ConversationBufferWindowMemory,
    "conversation_summary": ConversationSummaryMemory,
    "conversation_entity": ConversationEntityMemory,
    "conversation_summary_buffer": ConversationSummaryBufferMemory,
}
=======
class ConversationKGMemory(Memory, BaseModel):
    """Knowledge graph memory for storing conversation memory.

    Integrates with external knowledge graph to store and retrieve
    information about knowledge triples in the conversation.
    """

    k: int = 2
    buffer: List[str] = Field(default_factory=list)
    kg: NetworkxEntityGraph = Field(default_factory=NetworkxEntityGraph)
    knowledge_extraction_prompt: BasePromptTemplate = KNOWLEDGE_TRIPLE_EXTRACTION_PROMPT
    entity_extraction_prompt: BasePromptTemplate = ENTITY_EXTRACTION_PROMPT
    llm: BaseLLM
    """Number of previous utterances to include in the context."""
    human_prefix: str = "Human"
    ai_prefix: str = "AI"
    """Prefix to use for AI generated responses."""
    output_key: Optional[str] = None
    input_key: Optional[str] = None
    memory_key: str = "history"  #: :meta private:

    def load_memory_variables(self, inputs: Dict[str, Any]) -> Dict[str, Any]:
        """Return history buffer."""
        entities = self._get_current_entities(inputs)
        summaries = {}
        for entity in entities:
            knowledge = self.kg.get_entity_knowledge(entity)
            if knowledge:
                summaries[entity] = ". ".join(knowledge) + "."
        if summaries:
            summary_strings = [
                f"On {entity}: {summary}" for entity, summary in summaries.items()
            ]
            context_str = "\n".join(summary_strings)
        else:
            context_str = ""
        return {self.memory_key: context_str}

    @property
    def memory_variables(self) -> List[str]:
        """Will always return list of memory variables.

        :meta private:
        """
        return [self.memory_key]

    def _get_prompt_input_key(self, inputs: Dict[str, Any]) -> str:
        """Get the input key for the prompt."""
        if self.input_key is None:
            return _get_prompt_input_key(inputs, self.memory_variables)
        return self.input_key

    def _get_prompt_output_key(self, outputs: Dict[str, Any]) -> str:
        """Get the output key for the prompt."""
        if self.output_key is None:
            if len(outputs) != 1:
                raise ValueError(f"One output key expected, got {outputs.keys()}")
            return list(outputs.keys())[0]
        return self.output_key

    def _get_current_entities(self, inputs: Dict[str, Any]) -> List[str]:
        """Get the current entities in the conversation."""
        prompt_input_key = self._get_prompt_input_key(inputs)
        chain = LLMChain(llm=self.llm, prompt=self.entity_extraction_prompt)
        output = chain.predict(
            history="\n".join(self.buffer[-self.k :]),
            input=inputs[prompt_input_key],
        )
        return get_entities(output)

    def _get_and_update_kg(self, inputs: Dict[str, Any]) -> None:
        """Get and update knowledge graph from the conversation history."""
        chain = LLMChain(llm=self.llm, prompt=self.knowledge_extraction_prompt)
        prompt_input_key = self._get_prompt_input_key(inputs)
        output = chain.predict(
            history="\n".join(self.buffer[-self.k :]),
            input=inputs[prompt_input_key],
            verbose=True,
        )
        knowledge = parse_triples(output)
        for triple in knowledge:
            self.kg.add_triple(triple)

    def save_context(self, inputs: Dict[str, Any], outputs: Dict[str, str]) -> None:
        """Save context from this conversation to buffer."""
        self._get_and_update_kg(inputs)
        prompt_input_key = self._get_prompt_input_key(inputs)
        output_key = self._get_prompt_output_key(outputs)
        human = f"{self.human_prefix}: {inputs[prompt_input_key]}"
        ai = f"{self.ai_prefix}: {outputs[output_key]}"
        new_lines = "\n".join([human.strip(), ai.strip()])
        self.buffer.append(new_lines)

    def clear(self) -> None:
        """Clear memory contents."""
        return self.kg.clear()
>>>>>>> 88bebb4c
<|MERGE_RESOLUTION|>--- conflicted
+++ resolved
@@ -413,25 +413,6 @@
         self.moving_summary_buffer = ""
 
 
-<<<<<<< HEAD
-__all__ = [
-    "CombinedMemory",
-    "ConversationBufferMemory",
-    "ConversationBufferWindowMemory",
-    "ConversationSummaryMemory",
-    "ConversationEntityMemory",
-    "ConversationSummaryBufferMemory",
-]
-
-type_to_cls_dict: Dict[str, Type[Memory]] = {
-    "combined": CombinedMemory,
-    "conversation_buffer": ConversationBufferMemory,
-    "conversation_buffer_window": ConversationBufferWindowMemory,
-    "conversation_summary": ConversationSummaryMemory,
-    "conversation_entity": ConversationEntityMemory,
-    "conversation_summary_buffer": ConversationSummaryBufferMemory,
-}
-=======
 class ConversationKGMemory(Memory, BaseModel):
     """Knowledge graph memory for storing conversation memory.
 
@@ -528,4 +509,22 @@
     def clear(self) -> None:
         """Clear memory contents."""
         return self.kg.clear()
->>>>>>> 88bebb4c
+
+
+__all__ = [
+    "CombinedMemory",
+    "ConversationBufferMemory",
+    "ConversationBufferWindowMemory",
+    "ConversationSummaryMemory",
+    "ConversationEntityMemory",
+    "ConversationSummaryBufferMemory",
+]
+
+type_to_cls_dict: Dict[str, Type[Memory]] = {
+    "combined": CombinedMemory,
+    "conversation_buffer": ConversationBufferMemory,
+    "conversation_buffer_window": ConversationBufferWindowMemory,
+    "conversation_summary": ConversationSummaryMemory,
+    "conversation_entity": ConversationEntityMemory,
+    "conversation_summary_buffer": ConversationSummaryBufferMemory,
+}