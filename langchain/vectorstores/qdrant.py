"""Wrapper around Qdrant vector database."""
import uuid
from operator import itemgetter
from typing import Any, Callable, Iterable, List, Optional, Tuple

from langchain.docstore.document import Document
from langchain.embeddings.base import Embeddings
from langchain.utils import get_from_dict_or_env
from langchain.vectorstores import VectorStore
from langchain.vectorstores.utils import maximal_marginal_relevance


class Qdrant(VectorStore):
    """Wrapper around Qdrant vector database.

    To use you should have the ``qdrant-client`` package installed.

    Example:
        .. code-block:: python

            from langchain import Qdrant

            client = QdrantClient()
            collection_name = "MyCollection"
            qdrant = Qdrant(client, collection_name, embedding_function)
    """

    CONTENT_KEY = "page_content"
    METADATA_KEY = "metadata"

    def __init__(self, client: Any, collection_name: str, embedding_function: Callable):
        """Initialize with necessary components."""
        try:
            import qdrant_client
        except ImportError:
            raise ValueError(
                "Could not import qdrant-client python package. "
                "Please it install it with `pip install qdrant-client`."
            )

        if not isinstance(client, qdrant_client.QdrantClient):
            raise ValueError(
                f"client should be an instance of qdrant_client.QdrantClient, "
                f"got {type(client)}"
            )

        self.client: qdrant_client.QdrantClient = client
        self.collection_name = collection_name
        self.embedding_function = embedding_function

    def add_texts(
        self, texts: Iterable[str], metadatas: Optional[List[dict]] = None
    ) -> List[str]:
        """Run more texts through the embeddings and add to the vectorstore.

        Args:
            texts: Iterable of strings to add to the vectorstore.
            metadatas: Optional list of metadatas associated with the texts.

        Returns:
            List of ids from adding the texts into the vectorstore.
        """
        from qdrant_client.http import models as rest

        ids = [uuid.uuid4().hex for _ in texts]
        self.client.upsert(
            collection_name=self.collection_name,
            points=rest.Batch(
                ids=ids,
                vectors=[self.embedding_function(text) for text in texts],
                payloads=self._build_payloads(texts, metadatas),
            ),
        )

        return ids

    def similarity_search(
        self, query: str, k: int = 4, **kwargs: Any
    ) -> List[Document]:
        """Return docs most similar to query.

        Args:
            query: Text to look up documents similar to.
            k: Number of Documents to return. Defaults to 4.

        Returns:
            List of Documents most similar to the query.
        """
        results = self.similarity_search_with_score(query, k)
        return list(map(itemgetter(0), results))

    def similarity_search_with_score(
        self, query: str, k: int = 4
    ) -> List[Tuple[Document, float]]:
        """Return docs most similar to query.

        Args:
            query: Text to look up documents similar to.
            k: Number of Documents to return. Defaults to 4.

        Returns:
            List of Documents most similar to the query and score for each
        """
        embedding = self.embedding_function(query)
        results = self.client.search(
            collection_name=self.collection_name,
            query_vector=embedding,
            with_payload=True,
            limit=k,
        )
        return [
            (
                self._document_from_scored_point(result),
                result.score,
            )
            for result in results
        ]

    def max_marginal_relevance_search(
        self, query: str, k: int = 4, fetch_k: int = 20
    ) -> List[Document]:
        """Return docs selected using the maximal marginal relevance.

        Maximal marginal relevance optimizes for similarity to query AND diversity
        among selected documents.

        Args:
            query: Text to look up documents similar to.
            k: Number of Documents to return. Defaults to 4.
            fetch_k: Number of Documents to fetch to pass to MMR algorithm.

        Returns:
            List of Documents selected by maximal marginal relevance.
        """
        embedding = self.embedding_function(query)
        results = self.client.search(
            collection_name=self.collection_name,
            query_vector=embedding,
            with_payload=True,
            with_vectors=True,
            limit=k,
        )
        embeddings = [result.vector for result in results]
        mmr_selected = maximal_marginal_relevance(embedding, embeddings, k=k)
        return [self._document_from_scored_point(results[i]) for i in mmr_selected]

    @classmethod
    def from_texts(
        cls,
        texts: List[str],
        embedding: Embeddings,
        metadatas: Optional[List[dict]] = None,
        **kwargs: Any,
    ) -> "Qdrant":
        """Construct Qdrant wrapper from raw documents.

        This is a user friendly interface that:
            1. Embeds documents.
            2. Creates an in memory docstore
            3. Initializes the Qdrant database

        This is intended to be a quick way to get started.

        Example:
            .. code-block:: python

                from langchain import Qdrant
                from langchain.embeddings import OpenAIEmbeddings
                embeddings = OpenAIEmbeddings()
                qdrant = Qdrant.from_texts(texts, embeddings)
        """
        try:
            import qdrant_client
        except ImportError:
            raise ValueError(
                "Could not import qdrant-client python package. "
                "Please it install it with `pip install qdrant-client`."
            )

        from qdrant_client.http import models as rest

        # Just do a single quick embedding to get vector size
        partial_embeddings = embedding.embed_documents(texts[:1])
        vector_size = len(partial_embeddings[0])

        qdrant_host = get_from_dict_or_env(kwargs, "host", "QDRANT_HOST")
        kwargs.pop("host")
        collection_name = kwargs.pop("collection_name", uuid.uuid4().hex)
        distance_func = kwargs.pop("distance_func", "Cosine").upper()

        client = qdrant_client.QdrantClient(host=qdrant_host, **kwargs)

        client.recreate_collection(
            collection_name=collection_name,
            vectors_config=rest.VectorParams(
                size=vector_size,
                distance=rest.Distance[distance_func],
            ),
        )

        # Now generate the embeddings for all the texts
        embeddings = embedding.embed_documents(texts)

        client.upsert(
            collection_name=collection_name,
            points=rest.Batch(
                ids=[uuid.uuid4().hex for _ in texts],
                vectors=embeddings,
                payloads=cls._build_payloads(texts, metadatas),
            ),
        )

        return cls(client, collection_name, embedding.embed_query)

    @classmethod
    def _build_payloads(
        cls, texts: Iterable[str], metadatas: Optional[List[dict]]
    ) -> List[dict]:
        payloads = []
        for i, text in enumerate(texts):
            if text is None:
                raise ValueError(
                    "At least one of the texts is None. Please remove it before "
                    "calling .from_texts or .add_texts on Qdrant instance."
                )
            payloads.append(
                {
                    cls.CONTENT_KEY: text,
                    cls.METADATA_KEY: metadatas[i] if metadatas is not None else None,
                }
            )

        return payloads

    @classmethod
    def _document_from_scored_point(cls, scored_point: Any) -> Document:
        return Document(
<<<<<<< HEAD
            page_content=scored_point.payload.get("content"),
            metadata=scored_point.payload.get("metadata") or {},
=======
            page_content=scored_point.payload.get(cls.CONTENT_KEY),
            metadata=scored_point.payload.get(cls.METADATA_KEY) or {},
>>>>>>> 383c67c1
        )<|MERGE_RESOLUTION|>--- conflicted
+++ resolved
@@ -235,11 +235,6 @@
     @classmethod
     def _document_from_scored_point(cls, scored_point: Any) -> Document:
         return Document(
-<<<<<<< HEAD
-            page_content=scored_point.payload.get("content"),
-            metadata=scored_point.payload.get("metadata") or {},
-=======
             page_content=scored_point.payload.get(cls.CONTENT_KEY),
             metadata=scored_point.payload.get(cls.METADATA_KEY) or {},
->>>>>>> 383c67c1
         )