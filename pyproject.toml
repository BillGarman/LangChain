--- conflicted
+++ resolved
@@ -173,12 +173,9 @@
 cassandra-driver = "^3.27.0"
 arxiv = "^1.4"
 mastodon-py = "^1.8.1"
-<<<<<<< HEAD
+momento = "^1.5.0"
 # Please do not add any dependencies in the test_integration group
 # See instructions above ^^
-=======
-momento = "^1.5.0"
->>>>>>> d481d887
 
 [tool.poetry.group.lint.dependencies]
 ruff = "^0.0.249"
