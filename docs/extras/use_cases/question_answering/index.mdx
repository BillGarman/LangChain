# Question answering over documents

Question answering in this context refers to question answering over your document data.
For question answering over other types of data, please see other sources documentation like [SQL database Question Answering](/docs/use_cases/tabular.html) or [Interacting with APIs](/docs/use_cases/apis.html).

For question answering over many documents, you almost always want to create an index over the data.
This can be used to smartly access the most relevant documents for a given question, allowing you to avoid having to pass all the documents to the LLM (saving you time and money).

**Load Your Documents**

```python
from langchain.document_loaders import TextLoader
loader = TextLoader('../../modules/state_of_the_union.txt')
```

See [here](/docs/modules/data_connection/document_loaders/) for more information on how to get started with document loading.

**Create Your Index**

```python
from langchain.indexes import VectorstoreIndexCreator
index = VectorstoreIndexCreator().from_loaders([loader])
```

The best and most popular index by far at the moment is the VectorStore index.

**Query Your Index**

```python
query = "What did the president say about Ketanji Brown Jackson"
index.query(query)
```

Alternatively, use `query_with_sources` to also get back the sources involved

```python
query = "What did the president say about Ketanji Brown Jackson"
index.query_with_sources(query)
```

Again, these high level interfaces obfuscate a lot of what is going on under the hood, so please see [this notebook](/docs/modules/data_connection/) for a more thorough introduction to data modules.

## Document Question Answering

Question answering involves fetching multiple documents, and then asking a question of them.
The LLM response will contain the answer to your question, based on the content of the documents.

The recommended way to get started using a question answering chain is:

```python
from langchain.chains.question_answering import load_qa_chain
chain = load_qa_chain(llm, chain_type="stuff")
chain.run(input_documents=docs, question=query)
```

The following resources exist:

- [Question Answering Notebook](/docs/modules/chains/additional/question_answering.html): A notebook walking through how to accomplish this task.
- [VectorDB Question Answering Notebook](/docs/modules/chains/popular/vector_db_qa.html): A notebook walking through how to do question answering over a vector database. This can often be useful for when you have a LOT of documents, and you don't want to pass them all to the LLM, but rather first want to do some semantic search over embeddings.

## Adding in sources

There is also a variant of this, where in addition to responding with the answer the language model will also cite its sources (eg which of the documents passed in it used).

The recommended way to get started using a question answering with sources chain is:

```python
from langchain.chains.qa_with_sources import load_qa_with_sources_chain
chain = load_qa_with_sources_chain(llm, chain_type="stuff")
chain({"input_documents": docs, "question": query}, return_only_outputs=True)
```

## Additional Related Resources

Additional related resources include:

- [Building blocks for working with Documents](/docs/modules/data_connection/): Guides on how to use several of the utilities which will prove helpful for this task, including Text Splitters (for splitting up long documents) and Embeddings & Vectorstores (useful for the above Vector DB example).
- [CombineDocuments Chains](/docs/modules/chains/documents/): A conceptual overview of specific types of chains by which you can accomplish this task.

## End-to-end examples

For examples to this done in an end-to-end manner, please see the following resources:

<<<<<<< HEAD
- [Semantic search over a group chat with Sources Notebook](/docs/use_cases/question_answering/semantic-search-over-chat.html): A notebook that semantically searches over a group chat conversation.
=======
- [Semantic search over a group chat with Sources Notebook](./semantic-search-over-chat.html): A notebook that semantically searches over a group chat conversation.
- [Document context aware text splitting and QA](./document-context-aware-QA.html): A notebook that shows context aware splitting on markdown files and SelfQueryRetriever for QA using the resulting metadata.
>>>>>>> ae619650
<|MERGE_RESOLUTION|>--- conflicted
+++ resolved
@@ -81,9 +81,5 @@
 
 For examples to this done in an end-to-end manner, please see the following resources:
 
-<<<<<<< HEAD
 - [Semantic search over a group chat with Sources Notebook](/docs/use_cases/question_answering/semantic-search-over-chat.html): A notebook that semantically searches over a group chat conversation.
-=======
-- [Semantic search over a group chat with Sources Notebook](./semantic-search-over-chat.html): A notebook that semantically searches over a group chat conversation.
-- [Document context aware text splitting and QA](./document-context-aware-QA.html): A notebook that shows context aware splitting on markdown files and SelfQueryRetriever for QA using the resulting metadata.
->>>>>>> ae619650
+- [Document context aware text splitting and QA](/docs/use_cases/question_answering/document-context-aware-QA.html): A notebook that shows context aware splitting on markdown files and SelfQueryRetriever for QA using the resulting metadata.