{
 "cells": [
  {
   "cell_type": "markdown",
   "id": "cf13f702",
   "metadata": {},
   "source": [
    "# Суммаризация\n",
    "\n",
    "[![Open In Collab](https://colab.research.google.com/assets/colab-badge.svg)](https://colab.research.google.com/github/ai-forever/gigachain/blob/master/docs/extras/use_cases/summarization.ipynb)\n",
    "\n",
    "## Варианты использования\n",
    "\n",
    "Предположим, у вас есть набор документов (PDF-файлы, страницы Notion, вопросы клиентов и т. д.), и вы хотите обобщить их содержимое.\n",
    "\n",
    "LLM являются отличным инструментом для этого, учитывая их навыки понимания и синтеза текста.\n",
    "\n",
    "В этом пошаговом руководстве мы рассмотрим, как выполнить обобщение документов с помощью LLM."
   ]
  },
  {
   "cell_type": "markdown",
   "id": "8e233997",
   "metadata": {},
   "source": [
    "![Use case 1](../../docs_skeleton/static/img/summarization_use_case_1.png)"
   ]
  },
  {
   "cell_type": "markdown",
   "id": "4715b4ff",
   "metadata": {
    "jp-MarkdownHeadingCollapsed": true
   },
   "source": [
    "## Обзор\n",
    "\n",
    "Основной вопрос при создании сумматора — как передать ваши документы в контекстное окно LLM. Два распространенных подхода к этому:\n",
    "\n",
    "1.  `Stuff`: просто \"сложите\" все свои документы в один промпт. Это самый простой подход (см. [здесь](/docs/modules/chains/document/stuff) для получения дополнительной информации о `StuffDocumentsChains`, который используется для этого метода).\n",
    "\n",
    "2. `Map-reduce`: Суммаризирует каждый документ по-отдельности на шаге map, затем суммаризирует все результаты на шаге reduce для получения финального саммари (см. [here](/docs/modules/chains/document/map_reduce) для получения дополнительной информации о `MapReduceDocumentsChain`, который используется для этого метода)."
   ]
  },
  {
   "cell_type": "markdown",
   "id": "08ec66bc",
   "metadata": {},
   "source": [
    "![Use case 2](../../docs_skeleton/static/img/summarization_use_case_2.png)"
   ]
  },
  {
   "cell_type": "markdown",
   "id": "bea785ac",
   "metadata": {},
   "source": [
    "## Quickstart\n",
    "\n",
    "Для наглядности любой конвейер можно обернуть в один объект: `load_summarize_chain`.\n",
    "\n",
    "Предположим, мы хотим подвести итог записи в блоге. Мы можем создать это с помощью нескольких строк кода.\n",
    "\n",
    "Сначала установите переменные среды и установите пакеты:"
   ]
  },
  {
   "cell_type": "code",
   "execution_count": 2,
   "id": "578d6a90",
   "metadata": {},
   "outputs": [],
   "source": [
<<<<<<< HEAD
    "!pip install openai tiktoken chromadb gigachain"
=======
    "!pip install openai tiktoken chromadb langchain\n",
    "\n",
    "# Set env var OPENAI_API_KEY or load from a .env file\n",
    "# import dotenv\n",
    "\n",
    "# dotenv.load_dotenv()"
>>>>>>> 2d2b097f
   ]
  },
  {
   "cell_type": "markdown",
   "id": "36138740",
   "metadata": {},
   "source": [
    " При использоваии параметра `chain_type=\"stuff\"` следует выбирать LLM с большим размером контекстного окна, например:\n",
    "\n",
    "* 16k token OpenAI `gpt-3.5-turbo-16k` \n",
    "* 100k token Anthropic [Claude-2](https://www.anthropic.com/index/claude-2)\n",
    "\n",
    "Также можно использовать другие типы суммаризации `chain_type=\"map_reduce\"` или `chain_type=\"refine\"` (подробнее см. [здесь](/docs/modules/chains/document/refine))."
   ]
  },
  {
   "cell_type": "code",
   "execution_count": 10,
   "id": "fd271681",
   "metadata": {},
   "outputs": [
    {
     "data": {
      "text/plain": [
       "'В данном тексте рассматривается использование технологии машинного обучения на основе нейронных сетей для создания и управления автономными агентами. Описываются проблемы, связанные с планированием и выполнением задач на длительные периоды времени, а также с устойчивостью моделей к ошибкам. Обсуждаются преимущества использования технологии нейронных сетей для планирования и решения задач, а также ее потенциал для создания более эффективных и надежных систем искусственного интеллекта.'"
      ]
     },
     "execution_count": 10,
     "metadata": {},
     "output_type": "execute_result"
    }
   ],
   "source": [
    "from langchain.document_loaders import WebBaseLoader\n",
    "from langchain.chains.summarize import load_summarize_chain\n",
    "from langchain.chat_models.gigachat import GigaChat\n",
    "\n",
    "loader = WebBaseLoader(\"https://lilianweng.github.io/posts/2023-06-23-agent/\")\n",
    "docs = loader.load()\n",
    "\n",
    "giga = GigaChat(user=<user_name>, password=<password>)\n",
    "chain = load_summarize_chain(giga, chain_type=\"stuff\")\n",
    "\n",
    "chain.run(docs)"
   ]
  },
  {
   "cell_type": "markdown",
   "id": "615b36e1",
   "metadata": {},
   "source": [
    "## Подход 1. Stuff\n",
    "\n",
    "When we use `load_summarize_chain` with `chain_type=\"stuff\"`, we will use the [StuffDocumentsChain](/docs/modules/chains/document/stuff).\n",
    "\n",
    "The chain will take a list of documents, inserts them all into a prompt, and passes that prompt to an LLM:"
   ]
  },
  {
   "cell_type": "code",
   "execution_count": 3,
   "id": "ef45585d",
   "metadata": {},
   "outputs": [
    {
     "name": "stdout",
     "output_type": "stream",
     "text": [
      "The article discusses the concept of building autonomous agents powered by large language models (LLMs). It explores the components of such agents, including planning, memory, and tool use. The article provides case studies and examples of proof-of-concept demos, highlighting the challenges and limitations of LLM-powered agents. It also includes references to related research papers and provides a citation for the article.\n"
     ]
    }
   ],
   "source": [
    "from langchain.chains.llm import LLMChain\n",
    "from langchain.prompts import PromptTemplate\n",
    "from langchain.chains.combine_documents.stuff import StuffDocumentsChain\n",
    "\n",
    "# Define prompt\n",
    "prompt_template = \"\"\"Write a concise summary of the following:\n",
    "\"{text}\"\n",
    "CONCISE SUMMARY:\"\"\"\n",
    "prompt = PromptTemplate.from_template(prompt_template)\n",
    "\n",
    "# Define LLM chain\n",
    "llm = ChatOpenAI(temperature=0, model_name=\"gpt-3.5-turbo-16k\")\n",
    "llm_chain = LLMChain(llm=llm, prompt=prompt)\n",
    "\n",
    "# Define StuffDocumentsChain\n",
    "stuff_chain = StuffDocumentsChain(\n",
    "    llm_chain=llm_chain, document_variable_name=\"text\"\n",
    ")\n",
    "\n",
    "docs = loader.load()\n",
    "print(stuff_chain.run(docs))"
   ]
  },
  {
   "cell_type": "markdown",
   "id": "4e4e4a43",
   "metadata": {},
   "source": [
    "Great! We can see that we reproduce the earlier result using the `load_summarize_chain`.\n",
    "\n",
    "### Go deeper\n",
    "\n",
    "* You can easily customize the prompt. \n",
    "* You can easily try different LLMs, (e.g., [Claude](/docs/integrations/chat/anthropic)) via the `llm` parameter."
   ]
  },
  {
   "cell_type": "markdown",
   "id": "ad6cabee",
   "metadata": {},
   "source": [
    "## Подход 2. Map-Reduce\n",
    "\n",
    "Рассмотрим пример суммаризации на основании подхода map-reduce для статей, загружаемых из Википедии.\n",
    "\n",
    "Статья из Википедии загружается целиком с помощью `WikipediaLoader`, после чего с помощью `CharacterTextSplitter` делится на части размером около 5000 символов."
   ]
  },
  {
   "cell_type": "code",
   "execution_count": 11,
   "id": "a1e6773c",
   "metadata": {},
   "outputs": [
    {
     "name": "stdout",
     "output_type": "stream",
     "text": [
      "Parts count: 12\n"
     ]
    }
   ],
   "source": [
    "from langchain.chains.summarize import load_summarize_chain\n",
    "from langchain.document_loaders import WikipediaLoader\n",
    "from langchain.chat_models.gigachat import GigaChat\n",
    "from langchain.text_splitter import CharacterTextSplitter\n",
    "\n",
    "docs = WikipediaLoader(query=\"Винни-пух\", lang=\"ru\", load_max_docs=1, doc_content_chars_max=1000000).load()\n",
    "split_docs = CharacterTextSplitter(chunk_size=5000, chunk_overlap=500).split_documents(docs)\n",
    "print(f\"Parts count: {len(split_docs)}\")"
   ]
  },
  {
   "cell_type": "markdown",
   "id": "bee3c331",
   "metadata": {},
   "source": [
    "Далее с помощью `GigaChat`` выполняется суммаризация каждой части (фаза map). В конце все суммаризированные части объединяются в одну, после чего выполняется суммарная суммаризация."
   ]
  },
  {
   "cell_type": "code",
   "execution_count": 16,
   "id": "1edb1b0d",
   "metadata": {},
   "outputs": [
    {
     "name": "stdout",
     "output_type": "stream",
     "text": [
      "\n",
      "\n",
      "Винни-Пух — любимый герой детской литературы XX века, созданный Аланом Милном. Цикл о Винни-Пухе состоит из двух книг: «Винни-Пух» и «Дом на Пуховой опушке». Пересказ Бориса Заходера сохраняет языковую игру и юмор оригинала, соблюдает английскую ментальность, является популярным детским чтением и среди взрослых, особенно научной интеллигенции. Некоторые переводы были выполнены с английского оригинала, а некоторые — с сокращенной версии пересказа Заходера. Переводы Вебера и Вегушина и Лисицкой были опубликованы в 1996 году в издательстве «Моимпекс» с параллельным английским текстом, чтобы облегчить изучение языков. Однако, по мнению критиков, эти переводы не являются точными или научными, а скорее представляют собой игру с традицией или деконструкцию текста. Фильм \"Винни-Пух\" был создан на студии \"Союзмультфильм\" под руководством Федора Хитрука."
     ]
    }
   ],
   "source": [
    "giga = GigaChat(profanity=False, user=\"<username>\", password=\"<pass>\")\n",
    "chain = load_summarize_chain(giga, chain_type=\"map_reduce\")\n",
    "res = chain.run(split_docs)\n",
    "\n",
    "print(\"\\n\\n===\")\n",
    "print(res)"
   ]
  },
  {
   "cell_type": "markdown",
   "id": "e62c21cf",
   "metadata": {},
   "source": [
    "### Погружаемся глубже\n",
    " \n",
    "**Кастомизация** \n",
    "\n",
    "* Вы можете самостоятельно настроить промпты для каждой фазы map-reduce.\n",
    "\n",
    "**Реальные примеры использования**\n",
    "\n",
    "* См. [this blog post](https://blog.langchain.dev/llms-to-improve-documentation/) кейс по анализу взаимодействия с пользователем (вопросы по документации LangChain)!  \n",
    "* Данном посте [repo](https://github.com/mendableai/QA_clustering) представлена кластеризация как средство суммаризации.\n",
    "* Это открывает третий путь, помимо подходов «stuff» или «map-reduce», который стоит рассмотреть.\n",
    "\n",
    "![Image description](/img/summarization_use_case_3.png)"
   ]
  },
  {
   "cell_type": "markdown",
   "id": "f08ff365",
   "metadata": {},
   "source": [
    "## Подход 3. Refine\n",
    " \n",
    "[Refine](/docs/modules/chains/document/refine) подход похож на mad-reduce:\n",
    "\n",
    "> Цепочка refine создает ответ, перебирая входные документы и итеративно обновляя свой ответ. В цикле происходит суммаризация каждого документа с добавлением полученной на предыдущем шаге суммаризации предыдущих документов.\n",
    "\n",
    "Вы можете легко запустить эту цепочку, использовав параметр `chain_type=\"refine\"`."
   ]
  },
  {
   "cell_type": "code",
   "execution_count": 22,
   "id": "de1dc10e",
   "metadata": {},
   "outputs": [
    {
     "data": {
      "text/plain": [
       "'The GPT-Engineer project aims to create a repository of code for specific tasks specified in natural language. It involves breaking down tasks into smaller components and seeking clarification from the user when needed. The project emphasizes the importance of implementing every detail of the architecture as code and provides guidelines for file organization, code structure, and dependencies. However, there are challenges in long-term planning and task decomposition, as well as the reliability of the natural language interface. The system has limited communication bandwidth and struggles to adjust plans when faced with unexpected errors. The reliability of model outputs is questionable, as formatting errors and rebellious behavior can occur. The conversation also includes instructions for writing the code, including laying out the core classes, functions, and methods, and providing the code in a markdown code block format. The user is reminded to ensure that the code is fully functional and follows best practices for file naming, imports, and types. The project is powered by LLM (Large Language Models) and incorporates prompting techniques from various research papers.'"
      ]
     },
     "execution_count": 22,
     "metadata": {},
     "output_type": "execute_result"
    }
   ],
   "source": [
    "chain = load_summarize_chain(llm, chain_type=\"refine\")\n",
    "chain.run(split_docs)"
   ]
  },
  {
   "cell_type": "markdown",
   "id": "5b46f44d",
   "metadata": {},
   "source": [
    "It's also possible to supply a prompt and return intermediate steps."
   ]
  },
  {
   "cell_type": "code",
   "execution_count": 28,
   "id": "f86c8072",
   "metadata": {},
   "outputs": [],
   "source": [
    "prompt_template = \"\"\"Write a concise summary of the following:\n",
    "{text}\n",
    "CONCISE SUMMARY:\"\"\"\n",
    "prompt = PromptTemplate.from_template(prompt_template)\n",
    "\n",
    "refine_template = (\n",
    "    \"Your job is to produce a final summary\\n\"\n",
    "    \"We have provided an existing summary up to a certain point: {existing_answer}\\n\"\n",
    "    \"We have the opportunity to refine the existing summary\"\n",
    "    \"(only if needed) with some more context below.\\n\"\n",
    "    \"------------\\n\"\n",
    "    \"{text}\\n\"\n",
    "    \"------------\\n\"\n",
    "    \"Given the new context, refine the original summary in Italian\"\n",
    "    \"If the context isn't useful, return the original summary.\"\n",
    ")\n",
    "refine_prompt = PromptTemplate.from_template(refine_template)\n",
    "chain = load_summarize_chain(\n",
    "    llm=llm,\n",
    "    chain_type=\"refine\",\n",
    "    question_prompt=prompt,\n",
    "    refine_prompt=refine_prompt,\n",
    "    return_intermediate_steps=True,\n",
    "    input_key=\"input_documents\",\n",
    "    output_key=\"output_text\",\n",
    ")\n",
    "result = chain({\"input_documents\": split_docs}, return_only_outputs=True)"
   ]
  },
  {
   "cell_type": "code",
   "execution_count": 29,
   "id": "d9600b67-79d4-4f85-aba2-9fe81fa29f49",
   "metadata": {},
   "outputs": [
    {
     "name": "stdout",
     "output_type": "stream",
     "text": [
      "L'articolo discute il concetto di costruire agenti autonomi utilizzando LLM (large language model) come controller principale. Esplora i diversi componenti di un sistema di agenti alimentato da LLM, inclusa la pianificazione, la memoria e l'uso di strumenti. Dimostrazioni di concetto come AutoGPT mostrano la possibilità di creare agenti autonomi con LLM come controller principale. Approcci come Chain of Thought, Tree of Thoughts, LLM+P, ReAct e Reflexion consentono agli agenti autonomi di pianificare, riflettere su se stessi e migliorare iterativamente. Tuttavia, ci sono sfide legate alla lunghezza del contesto, alla pianificazione a lungo termine e alla decomposizione delle attività. Inoltre, l'affidabilità dell'interfaccia di linguaggio naturale tra LLM e componenti esterni come la memoria e gli strumenti è incerta. Nonostante ciò, l'uso di LLM come router per indirizzare le richieste ai moduli esperti più adatti è stato proposto come architettura neuro-simbolica per agenti autonomi nel sistema MRKL. L'articolo fa riferimento a diverse pubblicazioni che approfondiscono l'argomento, tra cui Chain of Thought, Tree of Thoughts, LLM+P, ReAct, Reflexion, e MRKL Systems.\n"
     ]
    }
   ],
   "source": [
    "print(result[\"output_text\"])"
   ]
  },
  {
   "cell_type": "code",
   "execution_count": 32,
   "id": "5f91a8eb-daa5-4191-ace4-01765801db3e",
   "metadata": {},
   "outputs": [
    {
     "name": "stdout",
     "output_type": "stream",
     "text": [
      "This article discusses the concept of building autonomous agents using LLM (large language model) as the core controller. The article explores the different components of an LLM-powered agent system, including planning, memory, and tool use. It also provides examples of proof-of-concept demos and highlights the potential of LLM as a general problem solver.\n",
      "\n",
      "Questo articolo discute del concetto di costruire agenti autonomi utilizzando LLM (large language model) come controller principale. L'articolo esplora i diversi componenti di un sistema di agenti alimentato da LLM, inclusa la pianificazione, la memoria e l'uso degli strumenti. Vengono anche forniti esempi di dimostrazioni di proof-of-concept e si evidenzia il potenziale di LLM come risolutore generale di problemi. Inoltre, vengono presentati approcci come Chain of Thought, Tree of Thoughts, LLM+P, ReAct e Reflexion che consentono agli agenti autonomi di pianificare, riflettere su se stessi e migliorare iterativamente.\n",
      "\n",
      "Questo articolo discute del concetto di costruire agenti autonomi utilizzando LLM (large language model) come controller principale. L'articolo esplora i diversi componenti di un sistema di agenti alimentato da LLM, inclusa la pianificazione, la memoria e l'uso degli strumenti. Vengono anche forniti esempi di dimostrazioni di proof-of-concept e si evidenzia il potenziale di LLM come risolutore generale di problemi. Inoltre, vengono presentati approcci come Chain of Thought, Tree of Thoughts, LLM+P, ReAct e Reflexion che consentono agli agenti autonomi di pianificare, riflettere su se stessi e migliorare iterativamente. Il nuovo contesto riguarda l'approccio Chain of Hindsight (CoH) che permette al modello di migliorare autonomamente i propri output attraverso un processo di apprendimento supervisionato. Viene anche presentato l'approccio Algorithm Distillation (AD) che applica lo stesso concetto alle traiettorie di apprendimento per compiti di reinforcement learning.\n"
     ]
    }
   ],
   "source": [
    "print(\"\\n\\n\".join(result[\"intermediate_steps\"][:3]))"
   ]
  },
  {
   "cell_type": "code",
   "execution_count": null,
   "id": "0ddd522e-30dc-4f6a-b993-c4f97e656c4f",
   "metadata": {},
   "outputs": [],
   "source": []
  }
 ],
 "metadata": {
  "kernelspec": {
   "display_name": "Python 3 (ipykernel)",
   "language": "python",
   "name": "python3"
  },
  "language_info": {
   "codemirror_mode": {
    "name": "ipython",
    "version": 3
   },
   "file_extension": ".py",
   "mimetype": "text/x-python",
   "name": "python",
   "nbconvert_exporter": "python",
   "pygments_lexer": "ipython3",
   "version": "3.10.9"
  }
 },
 "nbformat": 4,
 "nbformat_minor": 5
}<|MERGE_RESOLUTION|>--- conflicted
+++ resolved
@@ -71,16 +71,12 @@
    "metadata": {},
    "outputs": [],
    "source": [
-<<<<<<< HEAD
-    "!pip install openai tiktoken chromadb gigachain"
-=======
-    "!pip install openai tiktoken chromadb langchain\n",
+    "!pip install openai tiktoken chromadb gigachain\n",
     "\n",
     "# Set env var OPENAI_API_KEY or load from a .env file\n",
     "# import dotenv\n",
     "\n",
     "# dotenv.load_dotenv()"
->>>>>>> 2d2b097f
    ]
   },
   {
