{
 "cells": [
  {
   "cell_type": "markdown",
   "id": "9e9b7651",
   "metadata": {},
   "source": [
    "# Custom LLM\n",
    "\n",
    "This notebook goes over how to create a custom LLM wrapper, in case you want to use your own LLM or a different wrapper than one that is supported in LangChain.\n",
    "\n",
    "There are only two required things that a custom LLM needs to implement:\n",
    "\n",
<<<<<<< HEAD
    "1. A `_call` method that takes in a string, some optional stop words, and returns a string\n",
=======
    "- A `_call` method that takes in a string, some optional stop words, and returns a string.\n",
    "- A `_llm_type` property that returns a string. Used for logging purposes only.\n",
>>>>>>> 611f18c9
    "\n",
    "There is a second optional thing it can implement:\n",
    "\n",
    "1. An `_identifying_params` property that is used to help with printing of this class. Should return a dictionary.\n",
    "\n",
    "Let's implement a very simple custom LLM that just returns the first N characters of the input."
   ]
  },
  {
   "cell_type": "code",
   "execution_count": 2,
   "id": "a65696a0",
   "metadata": {},
   "outputs": [],
   "source": [
    "from typing import Any, List, Mapping, Optional\n",
    "\n",
    "from langchain_core.callbacks.manager import CallbackManagerForLLMRun\n",
    "from langchain_core.language_models.llms import LLM"
   ]
  },
  {
   "cell_type": "code",
   "execution_count": 9,
   "id": "d5ceff02",
   "metadata": {},
   "outputs": [],
   "source": [
    "class CustomLLM(LLM):\n",
    "    n: int\n",
    "\n",
    "    @property\n",
    "    def _llm_type(self) -> str:\n",
    "        return \"custom\"\n",
    "\n",
    "    def _call(\n",
    "        self,\n",
    "        prompt: str,\n",
    "        stop: Optional[List[str]] = None,\n",
    "        run_manager: Optional[CallbackManagerForLLMRun] = None,\n",
    "    ) -> str:\n",
    "        if stop is not None:\n",
    "            raise ValueError(\"stop kwargs are not permitted.\")\n",
    "        return prompt[: self.n]\n",
    "\n",
    "    @property\n",
    "    def _identifying_params(self) -> Mapping[str, Any]:\n",
    "        \"\"\"Get the identifying parameters.\"\"\"\n",
    "        return {\"n\": self.n}"
   ]
  },
  {
   "cell_type": "markdown",
   "id": "714dede0",
   "metadata": {},
   "source": [
    "We can now use this as an any other LLM."
   ]
  },
  {
   "cell_type": "code",
   "execution_count": 10,
   "id": "10e5ece6",
   "metadata": {},
   "outputs": [],
   "source": [
    "llm = CustomLLM(n=10)"
   ]
  },
  {
   "cell_type": "code",
   "execution_count": 11,
   "id": "8cd49199",
   "metadata": {},
   "outputs": [
    {
     "data": {
      "text/plain": [
       "'This is a '"
      ]
     },
     "execution_count": 11,
     "metadata": {},
     "output_type": "execute_result"
    }
   ],
   "source": [
    "llm.invoke(\"This is a foobar thing\")"
   ]
  },
  {
   "cell_type": "markdown",
   "id": "bbfebea1",
   "metadata": {},
   "source": [
    "We can also print the LLM and see its custom print."
   ]
  },
  {
   "cell_type": "code",
   "execution_count": 6,
   "id": "9c33fa19",
   "metadata": {},
   "outputs": [
    {
     "name": "stdout",
     "output_type": "stream",
     "text": [
      "\u001b[1mCustomLLM\u001b[0m\n",
      "Params: {'n': 10}\n"
     ]
    }
   ],
   "source": [
    "print(llm)"
   ]
  },
  {
   "cell_type": "code",
   "execution_count": null,
   "id": "6dac3f47",
   "metadata": {},
   "outputs": [],
   "source": []
  }
 ],
 "metadata": {
  "kernelspec": {
   "display_name": "Python 3 (ipykernel)",
   "language": "python",
   "name": "python3"
  },
  "language_info": {
   "codemirror_mode": {
    "name": "ipython",
    "version": 3
   },
   "file_extension": ".py",
   "mimetype": "text/x-python",
   "name": "python",
   "nbconvert_exporter": "python",
   "pygments_lexer": "ipython3",
   "version": "3.10.1"
  }
 },
 "nbformat": 4,
 "nbformat_minor": 5
}<|MERGE_RESOLUTION|>--- conflicted
+++ resolved
@@ -11,12 +11,8 @@
     "\n",
     "There are only two required things that a custom LLM needs to implement:\n",
     "\n",
-<<<<<<< HEAD
-    "1. A `_call` method that takes in a string, some optional stop words, and returns a string\n",
-=======
     "- A `_call` method that takes in a string, some optional stop words, and returns a string.\n",
     "- A `_llm_type` property that returns a string. Used for logging purposes only.\n",
->>>>>>> 611f18c9
     "\n",
     "There is a second optional thing it can implement:\n",
     "\n",
