--- conflicted
+++ resolved
@@ -14,11 +14,7 @@
   },
   {
    "cell_type": "markdown",
-<<<<<<< HEAD
-   "id": "7fb27b941602401d91542211134fc71a",
-=======
    "id": "b895d98989d4de01",
->>>>>>> 8113d612
    "metadata": {},
    "source": [
     "## Basic use"
