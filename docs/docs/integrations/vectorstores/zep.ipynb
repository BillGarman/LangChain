--- conflicted
+++ resolved
@@ -16,20 +16,6 @@
     "built in LangChain or LlamaIndex, or a custom app, to production in minutes without\n",
     "rewriting code.\n",
     "\n",
-<<<<<<< HEAD
-    "Key Features:\n",
-    "\n",
-    "- **Fast!** Zep’s async extractors operate independently of the your chat loop, ensuring a snappy user experience.\n",
-    "- **Long-term memory persistence**, with access to historical messages irrespective of your summarization strategy.\n",
-    "- **Auto-summarization** of memory messages based on a configurable message window. A series of summaries are stored, and can be searched and retrieved.\n",
-    "- **Hybrid search** over memories and metadata, with messages automatically embedded on creation.\n",
-    "- **Entity Extractor** that automatically extracts named entities from messages and stores them in the message metadata.\n",
-    "- **Auto-token counting** of memories and summaries, allowing finer-grained control over prompt assembly.\n",
-    "- Python and JavaScript SDKs.\n",
-    "\n",
-    "Zep project: [https://github.com/getzep/zep](https://github.com/getzep/zep)\n",
-    "Docs: [https://docs.getzep.com/](https://docs.getzep.com/)\n",
-=======
     "## Fast, Scalable Building Blocks for LLM Apps\n",
     "Zep is an open source platform for productionizing LLM apps. Go from a prototype\n",
     "built in LangChain or LlamaIndex, or a custom app, to production in minutes without\n",
@@ -42,7 +28,6 @@
     "- **Vector Search over Chat History and Documents** Automatic embedding of documents, chat histories, and summaries. Use Zep's similarity or native MMR Re-ranked search to find the most relevant.\n",
     "- **Manage Users and their Chat Sessions** Users and their Chat Sessions are first-class citizens in Zep, allowing you to manage user interactions with your bots or agents easily.\n",
     "- **Records Retention and Privacy Compliance** Comply with corporate and regulatory mandates for records retention while ensuring compliance with privacy regulations such as CCPA and GDPR. Fulfill *Right To Be Forgotten* requests with a single API call\n",
->>>>>>> 52631300
     "\n",
     "**Note:** The `ZepVectorStore` works with `Documents` and is intended to be used as a `Retriever`.\n",
     "It offers separate functionality to Zep's `ZepMemory` class, which is designed for persisting, enriching\n",
@@ -78,11 +63,7 @@
   },
   {
    "cell_type": "code",
-<<<<<<< HEAD
-   "execution_count": 5,
-=======
    "execution_count": 1,
->>>>>>> 52631300
    "id": "519418421a32e4d",
    "metadata": {
     "ExecuteTime": {
@@ -136,11 +117,7 @@
   },
   {
    "cell_type": "code",
-<<<<<<< HEAD
-   "execution_count": 6,
-=======
    "execution_count": 2,
->>>>>>> 52631300
    "id": "201dc57b124cb6d7",
    "metadata": {
     "ExecuteTime": {
@@ -200,11 +177,7 @@
   },
   {
    "cell_type": "code",
-<<<<<<< HEAD
-   "execution_count": 7,
-=======
    "execution_count": 3,
->>>>>>> 52631300
    "id": "1998de0a96fe89c3",
    "metadata": {
     "ExecuteTime": {
@@ -266,22 +239,14 @@
     "collapsed": false
    },
    "source": [
-<<<<<<< HEAD
     "## Search over Collection Re-ranked by MMR\n",
     "\n",
     "Zep offers native, hardware-accelerated MMR re-ranking of search results."
-=======
-    "## Search over Collection Re-ranked by MMR"
->>>>>>> 52631300
-   ]
-  },
-  {
-   "cell_type": "code",
-<<<<<<< HEAD
-   "execution_count": 8,
-=======
+   ]
+  },
+  {
+   "cell_type": "code",
    "execution_count": 4,
->>>>>>> 52631300
    "id": "488112da752b1d58",
    "metadata": {
     "ExecuteTime": {
@@ -348,11 +313,7 @@
   },
   {
    "cell_type": "code",
-<<<<<<< HEAD
-   "execution_count": 9,
-=======
    "execution_count": 5,
->>>>>>> 52631300
    "id": "146c8a96201c0ab9",
    "metadata": {
     "ExecuteTime": {
@@ -413,11 +374,7 @@
   },
   {
    "cell_type": "code",
-<<<<<<< HEAD
-   "execution_count": 10,
-=======
    "execution_count": 6,
->>>>>>> 52631300
    "id": "53700a9cd817cde4",
    "metadata": {
     "ExecuteTime": {
@@ -481,11 +438,7 @@
   },
   {
    "cell_type": "code",
-<<<<<<< HEAD
-   "execution_count": 11,
-=======
    "execution_count": 7,
->>>>>>> 52631300
    "id": "8f1bdcba03979d22",
    "metadata": {
     "ExecuteTime": {
@@ -549,7 +502,6 @@
     "for d in docs:\n",
     "    print(d.page_content, \" -> \", d.metadata, \"\\n====\\n\")"
    ]
-<<<<<<< HEAD
   },
   {
    "cell_type": "code",
@@ -558,8 +510,6 @@
    "metadata": {},
    "outputs": [],
    "source": []
-=======
->>>>>>> 52631300
   }
  ],
  "metadata": {
@@ -577,11 +527,7 @@
    "mimetype": "text/x-python",
    "name": "python",
    "nbconvert_exporter": "python",
-<<<<<<< HEAD
    "pygments_lexer": "ipython3",
-=======
-   "pygments_lexer": "ipython2",
->>>>>>> 52631300
    "version": "3.11.6"
   }
  },
