--- conflicted
+++ resolved
@@ -92,11 +92,7 @@
     "from langchain.llms import TitanTakeoff\n",
     "\n",
     "llm = TitanTakeoff(\n",
-<<<<<<< HEAD
-    "    port=8000,\n",
-=======
     "    base_url=\"http://localhost:8000\",\n",
->>>>>>> b22da81a
     "    generate_max_length=128,\n",
     "    temperature=1.0\n",
     ")\n",
