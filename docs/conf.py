"""Configuration file for the Sphinx documentation builder."""
# Configuration file for the Sphinx documentation builder.
#
# This file only contains a selection of the most common options. For a full
# list see the documentation:
# https://www.sphinx-doc.org/en/master/usage/configuration.html

# -- Path setup --------------------------------------------------------------

# If extensions (or modules to document with autodoc) are in another directory,
# add these directories to sys.path here. If the directory is relative to the
# documentation root, use os.path.abspath to make it absolute, like shown here.
#
# import os
# import sys
# sys.path.insert(0, os.path.abspath('.'))

import toml

with open("../pyproject.toml") as f:
    data = toml.load(f)

# -- Project information -----------------------------------------------------

project = "LangChain"
copyright = "2022, Harrison Chase"
author = "Harrison Chase"

version = data["tool"]["poetry"]["version"]
release = version


# -- General configuration ---------------------------------------------------

# Add any Sphinx extension module names here, as strings. They can be
# extensions coming with Sphinx (named 'sphinx.ext.*') or your custom
# ones.
extensions = [
    "sphinx.ext.autodoc",
    "sphinx.ext.autodoc.typehints",
    "sphinx.ext.autosummary",
    "sphinx.ext.napoleon",
    "sphinx.ext.viewcode",
    "sphinxcontrib.autodoc_pydantic",
<<<<<<< HEAD
    "myst_nb" "sphinx_panels",
=======
    "myst_nb",
    "sphinx_panels",
>>>>>>> 56259301
]
source_suffix = [".rst", ".md"]


autodoc_pydantic_model_show_json = False
autodoc_pydantic_field_list_validators = False
autodoc_pydantic_config_members = False
autodoc_pydantic_model_show_config_summary = False
autodoc_pydantic_model_show_validator_members = False
autodoc_pydantic_model_show_field_summary = False
autodoc_pydantic_model_members = False
autodoc_pydantic_model_undoc_members = False
# autodoc_typehints = "signature"
# autodoc_typehints = "description"

# Add any paths that contain templates here, relative to this directory.
templates_path = ["_templates"]

# List of patterns, relative to source directory, that match files and
# directories to ignore when looking for source files.
# This pattern also affects html_static_path and html_extra_path.
exclude_patterns = ["_build", "Thumbs.db", ".DS_Store"]


# -- Options for HTML output -------------------------------------------------

# The theme to use for HTML and HTML Help pages.  See the documentation for
# a list of builtin themes.
#
html_theme = "sphinx_book_theme"

html_context = {
    "display_github": True,  # Integrate GitHub
    "github_user": "hwchase17",  # Username
    "github_repo": "langchain",  # Repo name
    "github_version": "master",  # Version
    "conf_py_path": "/docs/",  # Path in the checkout to the docs root
}

# Add any paths that contain custom static files (such as style sheets) here,
# relative to this directory. They are copied after the builtin static files,
# so a file named "default.css" will overwrite the builtin "default.css".
html_static_path: list = []
nb_execution_mode = "off"<|MERGE_RESOLUTION|>--- conflicted
+++ resolved
@@ -42,12 +42,8 @@
     "sphinx.ext.napoleon",
     "sphinx.ext.viewcode",
     "sphinxcontrib.autodoc_pydantic",
-<<<<<<< HEAD
-    "myst_nb" "sphinx_panels",
-=======
     "myst_nb",
     "sphinx_panels",
->>>>>>> 56259301
 ]
 source_suffix = [".rst", ".md"]
 
