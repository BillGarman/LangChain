"""Test SQL database wrapper with schema support.

Using DuckDB as SQLite does not support schemas.
"""

from sqlalchemy import (
    Column,
    Integer,
    MetaData,
    Sequence,
    String,
    Table,
    create_engine,
    event,
    insert,
    schema,
)

from langchain.sql_database import _TEMPLATE_PREFIX, SQLDatabase

metadata_obj = MetaData()

event.listen(metadata_obj, "before_create", schema.CreateSchema("schema_a"))
event.listen(metadata_obj, "before_create", schema.CreateSchema("schema_b"))

user = Table(
    "user",
    metadata_obj,
    Column("user_id", Integer, Sequence("user_id_seq"), primary_key=True),
    Column("user_name", String, nullable=False),
    schema="schema_a",
)

company = Table(
    "company",
    metadata_obj,
    Column("company_id", Integer, Sequence("company_id_seq"), primary_key=True),
    Column("company_location", String, nullable=False),
    schema="schema_b",
)


def test_table_info() -> None:
    """Test that table info is constructed properly."""
    engine = create_engine("duckdb:///:memory:")
    metadata_obj.create_all(engine)
    db = SQLDatabase(engine, schema="schema_a")
    output = db.table_info
<<<<<<< HEAD
    expected_output = """
    CREATE TABLE schema_a."user"(user_id INTEGER, user_name VARCHAR NOT NULL, PRIMARY KEY(user_id));

    SELECT * FROM 'user' LIMIT 3
    user_id user_name
    """

    assert sorted(" ".join(output.split())) == sorted(" ".join(expected_output.split()))
=======
    output = output[len(_TEMPLATE_PREFIX) :]
    expected_output = (
        "Table 'user' has columns: {'user_id': ['INTEGER'], 'user_name': ['VARCHAR']}"
    )
    assert output == expected_output
>>>>>>> a1c296bc


def test_sql_database_run() -> None:
    """Test that commands can be run successfully and returned in correct format."""
    engine = create_engine("duckdb:///:memory:")
    metadata_obj.create_all(engine)
    stmt = insert(user).values(user_id=13, user_name="Harrison")
    with engine.begin() as conn:
        conn.execute(stmt)
    db = SQLDatabase(engine, schema="schema_a")
    command = 'select user_name from "user" where user_id = 13'
    output = db.run(command)
    expected_output = "[('Harrison',)]"
    assert output == expected_output<|MERGE_RESOLUTION|>--- conflicted
+++ resolved
@@ -46,7 +46,6 @@
     metadata_obj.create_all(engine)
     db = SQLDatabase(engine, schema="schema_a")
     output = db.table_info
-<<<<<<< HEAD
     expected_output = """
     CREATE TABLE schema_a."user"(user_id INTEGER, user_name VARCHAR NOT NULL, PRIMARY KEY(user_id));
 
@@ -55,13 +54,6 @@
     """
 
     assert sorted(" ".join(output.split())) == sorted(" ".join(expected_output.split()))
-=======
-    output = output[len(_TEMPLATE_PREFIX) :]
-    expected_output = (
-        "Table 'user' has columns: {'user_id': ['INTEGER'], 'user_name': ['VARCHAR']}"
-    )
-    assert output == expected_output
->>>>>>> a1c296bc
 
 
 def test_sql_database_run() -> None:
