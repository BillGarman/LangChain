--- conflicted
+++ resolved
@@ -50,18 +50,13 @@
 	poetry run ruff docs templates cookbook
 	poetry run ruff format docs templates cookbook --diff
 	poetry run ruff --select I docs templates cookbook
-<<<<<<< HEAD
-	git grep 'from langchain import' {docs/docs,templates,cookbook} | grep -vE 'from langchain import (hub)' && exit 1 || exit 0
-=======
 	git grep 'from langchain import' docs/docs templates cookbook | grep -vE 'from langchain import (hub)' && exit 1 || exit 0
->>>>>>> de2d9447
 
 format format_diff:
 	poetry run ruff format docs templates cookbook
 	poetry run ruff --select I --fix docs templates cookbook
 
 
-<<<<<<< HEAD
 ######################
 # BUILD ALL
 ######################
@@ -94,8 +89,6 @@
 	make lint
 	make lint_package
 
-=======
->>>>>>> de2d9447
 ######################
 # HELP
 ######################
